--- conflicted
+++ resolved
@@ -277,15 +277,12 @@
     text: Scalars['String'];
 };
 
-<<<<<<< HEAD
-=======
 export enum SessionLifecycle {
     All = 'All',
     Live = 'Live',
     Completed = 'Completed',
 }
 
->>>>>>> d798e2ea
 export type Query = {
     __typename?: 'Query';
     session?: Maybe<Session>;
