import React from 'react';
import ReactDOM from 'react-dom';
import 'antd/dist/antd.css';
import './index.scss';
import * as serviceWorker from './serviceWorker';

import { ApolloProvider } from '@apollo/client';
import { client } from './util/graph';
import { AuthAppRouter } from './App';
import { Switch, Route, BrowserRouter as Router } from 'react-router-dom';
import { DemoContext } from './DemoContext';
import { H, HighlightOptions } from 'highlight.run';
import { DemoRouter } from './DemoRouter';

const dev = process.env.NODE_ENV === 'development' ? true : false;
const options: HighlightOptions = { debug: true, manualStart: true };
if (dev) {
    options.scriptUrl = 'http://localhost:8080/dist/index.js';
    options.backendUrl = 'http://localhost:8082';
}
<<<<<<< HEAD
H.init(2, options);
=======
H.init(parseInt(process.env.REACT_APP_FRONTEND_ORG ?? '1'), options);
>>>>>>> 3965f4bc
H.start();

ReactDOM.render(
    <React.StrictMode>
        <ApolloProvider client={client}>
            <Router>
                <Switch>
                    <Route path="/demo" exact>
                        <DemoContext.Provider value={{ demo: true }}>
                            <DemoRouter />
                        </DemoContext.Provider>
                    </Route>
                    <Route path="/">
                        <DemoContext.Provider value={{ demo: false }}>
                            <AuthAppRouter />
                        </DemoContext.Provider>
                    </Route>
                </Switch>
            </Router>
        </ApolloProvider>
    </React.StrictMode>,
    document.getElementById('root')
);

// If you want your app to work offline and load faster, you can change
// unregister() to register() below. Note this comes with some pitfalls.
// Learn more about service workers: https://bit.ly/CRA-PWA
serviceWorker.unregister();<|MERGE_RESOLUTION|>--- conflicted
+++ resolved
@@ -18,11 +18,7 @@
     options.scriptUrl = 'http://localhost:8080/dist/index.js';
     options.backendUrl = 'http://localhost:8082';
 }
-<<<<<<< HEAD
-H.init(2, options);
-=======
 H.init(parseInt(process.env.REACT_APP_FRONTEND_ORG ?? '1'), options);
->>>>>>> 3965f4bc
 H.start();
 
 ReactDOM.render(
