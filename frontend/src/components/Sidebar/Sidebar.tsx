import React, { useContext, useRef } from 'react';
import styles from './Sidebar.module.scss';
import { SidebarContext } from './SidebarContext';
import classNames from 'classnames/bind';
import { Link, useParams, useLocation } from 'react-router-dom';
import {
    MiniWorkspaceIcon,
    WorkspaceDropdown,
} from '../Header/WorkspaceDropdown/WorkspaceDropdown';
import { ReactComponent as SessionsIcon } from '../../static/sessions-icon.svg';
import { ReactComponent as ErrorsIcon } from '../../static/errors-icon.svg';
import { ReactComponent as SetupIcon } from '../../static/setup-icon.svg';
import { ReactComponent as WorkspaceIcon } from '../../static/workspace-icon.svg';
import { ReactComponent as TeamIcon } from '../../static/team-icon.svg';
import { ReactComponent as CreditCardIcon } from '../../static/credit-cards.svg';
import { DemoContext } from '../../DemoContext';
import { CurrentUsageCard } from '../Upsell/CurrentUsageCard/CurrentUsageCard';
import { useGetBillingDetailsQuery } from '../../graph/generated/hooks';
import Tooltip from '../Tooltip/Tooltip';
import Changelog from '../Changelog/Changelog';
import OnboardingBubble from '../OnboardingBubble/OnboardingBubble';
import useLocalStorage from '@rehooks/local-storage';

export const Sidebar = () => {
    const { organization_id } = useParams<{ organization_id: string }>();
    const { openSidebar } = useContext(SidebarContext);
    const { data, loading: loadingBillingDetails } = useGetBillingDetailsQuery({
        variables: { organization_id },
    });
    const [hasFinishedOnboarding] = useLocalStorage(
        `highlight-finished-onboarding-${organization_id}`,
        false
    );
    const renderBillingOptions = process.env.REACT_APP_ONPREM !== 'true';

    return (
        <>
            <StaticSidebar renderBillingOptions={renderBillingOptions} />
            <div
                className={classNames([
                    styles.sideBar,
                    openSidebar ? styles.open : undefined,
                ])}
            >
                <div style={{ width: '100%', padding: '20px 20px 10px 20px' }}>
                    <WorkspaceDropdown />
                </div>
                <SidebarItem text="Sessions" route="sessions">
                    <div className={styles.iconWrapper}>
                        <SessionsIcon className={styles.icon} />
                    </div>
                </SidebarItem>
                <SidebarItem text="Errors" route="errors">
                    <div className={styles.iconWrapper}>
                        <ErrorsIcon
                            className={classNames(styles.icon, styles.rotated)}
                        />
                    </div>
                </SidebarItem>
                <div className={styles.settingsDivider} />
                <div className={styles.settingsTitle}>Settings</div>
                <SidebarItem text="Setup" route="setup">
                    <div className={styles.iconWrapper}>
                        <SetupIcon
                            className={classNames(styles.icon, styles.rotated)}
                        />
                    </div>
                </SidebarItem>
                <SidebarItem text="Workspace" route="settings">
                    <div className={styles.iconWrapper}>
                        <WorkspaceIcon className={styles.icon} />
                    </div>
                </SidebarItem>
                <SidebarItem text="Team" route="team">
                    <div className={styles.iconWrapper}>
                        <TeamIcon className={styles.icon} />
                    </div>
                </SidebarItem>
                {renderBillingOptions ? (
                    <SidebarItem text="Billing" route="billing">
                        <div className={styles.iconWrapper}>
                            <CreditCardIcon className={styles.icon} />
                        </div>
                    </SidebarItem>
                ) : (
                    <> </>
                )}
                <div className={styles.bottomWrapper}>
                    <div className={styles.bottomSection}>
                        {renderBillingOptions &&
                        !loadingBillingDetails &&
                        data?.billingDetails.meter !== undefined &&
                        data?.billingDetails.plan.quota !== undefined ? (
                            <CurrentUsageCard
                                currentUsage={data?.billingDetails.meter}
                                limit={data?.billingDetails.plan.quota}
                            />
                        ) : (
                            <></>
                        )}
                        <div className={styles.bottomContainer}>
                            <div className={styles.bottomLinkContainer}>
                                <Link
                                    to={'/about/terms'}
                                    className={styles.bottomLink}
                                >
                                    Terms of Service
                                </Link>
                                <Link
                                    className={styles.bottomLink}
                                    to={'/about/privacy'}
                                >
                                    Privacy Policy
                                </Link>
                            </div>
                            <Changelog className={styles.changelogButton} />
                        </div>
                    </div>
                </div>
                {!hasFinishedOnboarding && (
                    <OnboardingBubble collapsed={!openSidebar} />
                )}
            </div>
        </>
    );
};

<<<<<<< HEAD
const StaticSidebar = ({
    renderBillingOptions,
}: {
    renderBillingOptions: boolean;
}) => {
=======
const StaticSidebar = () => {
    const { setOpenSidebar } = useContext(SidebarContext);
    const timerId = useRef<ReturnType<typeof setTimeout> | null>(null);

>>>>>>> 17fa3608
    return (
        <>
            <div
                className={styles.staticSidebarWrapper}
                onMouseEnter={() => {
                    const id = setTimeout(() => {
                        setOpenSidebar(true);
                    }, 1000);
                    timerId.current = id;
                }}
                onMouseLeave={() => {
                    if (timerId.current) {
                        clearTimeout(timerId.current);
                    }
                }}
            >
                <MiniWorkspaceIcon />
                <MiniSidebarItem route="sessions" text="Sessions">
                    <SessionsIcon className={styles.icon} />
                </MiniSidebarItem>
                <MiniSidebarItem route="errors" text="Errors">
                    <ErrorsIcon
                        className={classNames(styles.icon, styles.rotated)}
                    />
                </MiniSidebarItem>
                <div className={styles.settingsDivider} />
                <MiniSidebarItem route="setup" text="Setup">
                    <SetupIcon
                        className={classNames(styles.icon, styles.rotated)}
                    />
                </MiniSidebarItem>
                <MiniSidebarItem route="settings" text="Workspace">
                    <WorkspaceIcon className={styles.icon} />
                </MiniSidebarItem>
                <MiniSidebarItem route="team" text="Team">
                    <TeamIcon className={styles.icon} />
                </MiniSidebarItem>
                {renderBillingOptions ? (
                    <MiniSidebarItem route="billing" text="Billing">
                        <CreditCardIcon className={styles.icon} />
                    </MiniSidebarItem>
                ) : (
                    <></>
                )}
                <Changelog />
            </div>
            <div style={{ paddingLeft: 62, height: '100%' }} />
        </>
    );
};

const SidebarItem: React.FC<{
    route: string;
    text: string;
}> = ({ route, text, children }) => {
    const { organization_id } = useParams<{ organization_id: string }>();
    const { pathname } = useLocation();
    const page = pathname.split('/')[2] ?? '';
    const { demo } = useContext(DemoContext);
    return (
        <Link
            className={styles.row}
            to={demo ? '/' : `/${organization_id}/${route}`}
        >
            <div
                className={classNames([
                    styles.innerButton,
                    page.includes(route) && styles.selected,
                ])}
            >
                {children}
                <span className={styles.rowText}>{text}</span>
            </div>
        </Link>
    );
};

const MiniSidebarItem: React.FC<{
    route: string;
    text: string;
}> = ({ route, text, children }) => {
    const { organization_id } = useParams<{ organization_id: string }>();
    const { pathname } = useLocation();
    const page = pathname.split('/')[2] ?? '';
    const { demo } = useContext(DemoContext);
    return (
        <Link
            className={styles.miniRow}
            to={demo ? '/' : `/${organization_id}/${route}`}
        >
            <Tooltip title={text} placement="right" align={{ offset: [16, 0] }}>
                <div
                    className={classNames([
                        styles.miniSidebarIconWrapper,
                        page.includes(route) && styles.selected,
                    ])}
                >
                    {children}
                </div>
            </Tooltip>
        </Link>
    );
};<|MERGE_RESOLUTION|>--- conflicted
+++ resolved
@@ -125,18 +125,14 @@
     );
 };
 
-<<<<<<< HEAD
 const StaticSidebar = ({
     renderBillingOptions,
 }: {
     renderBillingOptions: boolean;
 }) => {
-=======
-const StaticSidebar = () => {
     const { setOpenSidebar } = useContext(SidebarContext);
     const timerId = useRef<ReturnType<typeof setTimeout> | null>(null);
 
->>>>>>> 17fa3608
     return (
         <>
             <div
