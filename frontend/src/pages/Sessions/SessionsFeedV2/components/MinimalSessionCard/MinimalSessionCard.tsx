--- conflicted
+++ resolved
@@ -75,7 +75,6 @@
 
     const customAvatarImage = getIdentifiedUserProfileImage(session);
 
-<<<<<<< HEAD
     const innerContent = (
         <div
             className={classNames(styles.sessionCard, {
@@ -87,14 +86,6 @@
                 className={classNames(styles.sessionCardContentWrapper, {
                     [styles.detailed]: showDetailedSessionView,
                 })}
-=======
-    return (
-        <div className={styles.sessionCardWrapper} key={session?.id} ref={ref}>
-            <Link
-                to={`/${projectIdRemapped}/sessions/${session?.id}${
-                    urlParams || ''
-                }`}
->>>>>>> ecf7ddbe
             >
                 <div className={styles.avatarWrapper}>
                     <Avatar
@@ -349,7 +340,7 @@
                 innerContent
             ) : (
                 <Link
-                    to={`/${organizationIdRemapped}/sessions/${session?.id}${
+                    to={`/${projectIdRemapped}/sessions/${session?.id}${
                         urlParams || ''
                     }`}
                 >
