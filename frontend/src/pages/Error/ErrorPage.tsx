--- conflicted
+++ resolved
@@ -1,11 +1,6 @@
 import { useAuthContext } from '@authentication/AuthContext'
 import { StandardDropdown } from '@components/Dropdown/StandardDropdown/StandardDropdown'
 import { ErrorState } from '@components/ErrorState/ErrorState'
-<<<<<<< HEAD
-import { RESET_PAGE_MS, STARTING_PAGE } from '@components/Pagination/Pagination'
-import { Rule } from '@components/QueryBuilder/rule'
-=======
->>>>>>> b4b50e64
 import { RechartTooltip } from '@components/recharts/RechartTooltip/RechartTooltip'
 import {
 	useGetDailyErrorFrequencyQuery,
@@ -34,10 +29,6 @@
 import { Helmet } from 'react-helmet'
 import Skeleton from 'react-loading-skeleton'
 import { useHistory } from 'react-router'
-<<<<<<< HEAD
-import { useLocalStorage, useToggle } from 'react-use'
-=======
->>>>>>> b4b50e64
 import {
 	Bar,
 	BarChart,
@@ -132,115 +123,8 @@
 		// eslint-disable-next-line react-hooks/exhaustive-deps
 	}, [location.search])
 
-<<<<<<< HEAD
-	useEffect(
-		() => setCachedParams(searchParams),
-		[searchParams, setCachedParams],
-	)
-
-	useEffect(() => {
-		if (dateFromSearchParams) {
-			setSearchParams(() => ({
-				// We are explicitly clearing any existing search params so the only applied search param is the date range.
-				...EmptyErrorsSearchParams,
-				date_range: {
-					start_date: moment(dateFromSearchParams)
-						.startOf('day')
-						.subtract(1, 'day')
-						.toDate()
-						.toString(),
-					end_date: moment(dateFromSearchParams)
-						.endOf('day')
-						.toDate()
-						.toString(),
-				},
-			}))
-			message.success(
-				`Showing errors that were thrown on ${dateFromSearchParams}`,
-			)
-			history.replace({ search: '' })
-		}
-	}, [history, dateFromSearchParams, setSearchParams])
-
-	useEffect(() => {
-		if (queryBuilderInput?.type === 'errors') {
-			setSearchParams({
-				...EmptyErrorsSearchParams,
-				query: JSON.stringify(queryBuilderInput),
-			})
-			setQueryBuilderInput(undefined)
-		}
-	}, [queryBuilderInput, setQueryBuilderInput])
-
-	const { showLeftPanel } = useErrorPageConfiguration()
-
-	const [backendSearchQuery, setBackendSearchQuery] =
-		useState<BackendSearchQuery>(undefined)
-	const [showCreateCommentModal, setShowCreateCommentModal] =
-		useState<CreateModalType>(CreateModalType.None)
-	const [page, setPage] = useState<number>()
-
-	useEffect(() => {
-		if (page !== undefined) {
-			setPaginationToUrlParams(
-				{
-					page: page,
-				},
-				'replaceIn',
-			)
-		}
-	}, [setPaginationToUrlParams, page])
-
-	useEffect(() => {
-		if (paginationToUrlParams.page && page != paginationToUrlParams.page) {
-			setPage(paginationToUrlParams.page)
-		}
-		// We only want to run this on mount (i.e. when the page first loads).
-		// eslint-disable-next-line react-hooks/exhaustive-deps
-	}, [])
-
-	useEffect(() => {
-		// we just loaded the page for the first time
-		if (
-			searchParamsChanged.current &&
-			new Date().getTime() - searchParamsChanged.current.getTime() >
-				RESET_PAGE_MS
-		) {
-			// the search query actually changed, reset the page
-			setPage(STARTING_PAGE)
-		}
-		searchParamsChanged.current = new Date()
-	}, [searchParams, setPage])
-
-	const [rules, setRules] = useState<Rule[]>([])
-	const [isAnd, toggleIsAnd] = useToggle(true)
-
-	return (
-		<ErrorSearchContextProvider
-			value={{
-				searchParams,
-				setSearchParams,
-				existingParams,
-				setExistingParams,
-				segmentName,
-				setSegmentName,
-				backendSearchQuery,
-				setBackendSearchQuery,
-				page,
-				setPage,
-				searchResultsLoading,
-				setSearchResultsLoading,
-				rules,
-				setRules,
-				isAnd,
-				toggleIsAnd,
-				update: () => {},
-			}}
-		>
-=======
 	return (
 		<>
->>>>>>> b4b50e64
 			<Helmet>
 				<title>Errors</title>
 			</Helmet>
