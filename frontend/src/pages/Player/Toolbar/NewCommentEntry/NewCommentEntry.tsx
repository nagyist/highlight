import React, { useContext, useMemo, useState } from 'react';
import {
    useCreateSessionCommentMutation,
    useGetAdminQuery,
    useGetAdminsQuery,
} from '../../../../graph/generated/hooks';
import { Form } from 'antd';
import { useParams } from 'react-router-dom';
import styles from './NewCommentEntry.module.scss';
import { MillisToMinutesAndSeconds } from '../../../../util/time';
import { Coordinates2D } from '../../CommentButton/CommentButton';
import useLocalStorage from '@rehooks/local-storage';
import { EventsForTimeline } from '../../PlayerHook/utils';
import ReplayerContext from '../../ReplayerContext';
import { H } from 'highlight.run';
import { OnChangeHandlerFunc } from 'react-mentions';
import CommentTextBody from './CommentTextBody/CommentTextBody';
import Button from '../../../../components/Button/Button/Button';
<<<<<<< HEAD
import { AdminSuggestion } from './CommentTextBody/CommentTextBody';
=======
import html2canvas from 'html2canvas';
>>>>>>> 8d162fc1

interface Props {
    currentTime: number;
    onCloseHandler: () => void;
    commentPosition: Coordinates2D | undefined;
    parentRef?: React.RefObject<HTMLDivElement>;
}

export const NewCommentEntry = ({
    currentTime,
    onCloseHandler,
    commentPosition,
    parentRef,
}: Props) => {
    const { time } = useContext(ReplayerContext);
    const [createComment] = useCreateSessionCommentMutation();
    const { data: admin_data } = useGetAdminQuery({ skip: false });
    const { session_id, organization_id } = useParams<{
        session_id: string;
        organization_id: string;
    }>();
    const [commentText, setCommentText] = useState('');
    /**
     * commentTextForEmail is the comment text without the formatting.
     * For example, the display string of "hello foobar how are you?" is persisted as "hello @[foobar](foobar@example.com) how are you?"
     */
    const [commentTextForEmail, setCommentTextForEmail] = useState('');
    const [form] = Form.useForm<{ commentText: string }>();
    const [
        selectedTimelineAnnotationTypes,
        setSelectedTimelineAnnotationTypes,
    ] = useLocalStorage('highlightTimelineAnnotationTypes', [
        ...EventsForTimeline,
    ]);
    const { data } = useGetAdminsQuery({
        variables: { organization_id },
    });
    const [mentionedAdmins, setMentionedAdmins] = useState<string[]>([]);

    const onFinish = async () => {
        H.track('Create Comment', {});
        const canvas = await html2canvas(
            (document.querySelector(
                '.replayer-wrapper iframe'
            ) as HTMLIFrameElement).contentDocument!.documentElement,
            {
                allowTaint: true,
                logging: false,
                backgroundColor: null,
            }
        );
        createComment({
            variables: {
                organization_id,
                session_id,
                session_timestamp: Math.floor(currentTime),
                text: commentText.trim(),
                text_for_email: commentTextForEmail.trim(),
                admin_id: admin_data?.admin?.id || 'Unknown',
                x_coordinate: commentPosition?.x || 0,
                y_coordinate: commentPosition?.y || 0,
                session_url: `${window.location.origin}${window.location.pathname}`,
                tagged_admin_emails: mentionedAdmins,
                time: time / 1000,
                author_name:
                    admin_data?.admin?.name ||
                    admin_data?.admin?.email ||
                    'Someone',
                session_image: canvas
                    .toDataURL()
                    .replace('data:image/png;base64,', ''),
            },
            refetchQueries: ['GetSessionComments'],
        });
        onCloseHandler();
        form.resetFields();
        if (!selectedTimelineAnnotationTypes.includes('Comments')) {
            setSelectedTimelineAnnotationTypes([
                ...selectedTimelineAnnotationTypes,
                'Comments',
            ]);
        }
    };

    const adminSuggestions: AdminSuggestion[] = useMemo(() => {
        if (!data?.admins || !admin_data?.admin) {
            return [];
        }

        return data.admins
            .filter(
                (admin) =>
                    admin!.email !== admin_data.admin!.email &&
                    !mentionedAdmins.includes(admin!.email)
            )
            .map((admin) => {
                return {
                    id: admin!.email,
                    email: admin!.email,
                    photo_url: admin!.photo_url,
                    display: admin?.name || admin!.email,
                    name: admin?.name,
                };
            });
    }, [admin_data?.admin, data?.admins, mentionedAdmins]);

    const onDisplayTransform = (_id: string, display: string): string => {
        return display;
    };

    const onChangeHandler: OnChangeHandlerFunc = (
        e,
        _newValue,
        newPlainTextValue,
        mentions
    ) => {
        setCommentTextForEmail(newPlainTextValue);
        setMentionedAdmins(mentions.map((mention) => mention.id));
        setCommentText(e.target.value);
    };

    return (
        <Form name="newComment" onFinish={onFinish} form={form}>
            <Form.Item name="commentText" wrapperCol={{ span: 24 }}>
                <div className={styles.commentInputContainer}>
                    <CommentTextBody
                        commentText={commentText}
                        onChangeHandler={onChangeHandler}
                        placeholder={`Add a comment at ${MillisToMinutesAndSeconds(
                            currentTime
                        )}`}
                        suggestions={adminSuggestions}
                        onDisplayTransformHandler={onDisplayTransform}
                        suggestionsPortalHost={parentRef?.current as Element}
                    />
                </div>
            </Form.Item>
            <Form.Item
                shouldUpdate
                wrapperCol={{ span: 24 }}
                className={styles.actionButtonsContainer}
            >
                {/* This Form.Item by default are optimized to not rerender the children. For this child however, we want to rerender on every form change to change the disabled state of the button. See https://ant.design/components/form/#shouldUpdate */}
                {() => (
                    <div className={styles.actionButtons}>
                        <Button
                            htmlType="button"
                            onClick={() => {
                                onCloseHandler();
                                form.resetFields();
                            }}
                        >
                            Cancel
                        </Button>
                        <Button
                            type="primary"
                            htmlType="submit"
                            disabled={commentText.length === 0}
                        >
                            Post
                        </Button>
                    </div>
                )}
            </Form.Item>
        </Form>
    );
};<|MERGE_RESOLUTION|>--- conflicted
+++ resolved
@@ -16,11 +16,8 @@
 import { OnChangeHandlerFunc } from 'react-mentions';
 import CommentTextBody from './CommentTextBody/CommentTextBody';
 import Button from '../../../../components/Button/Button/Button';
-<<<<<<< HEAD
 import { AdminSuggestion } from './CommentTextBody/CommentTextBody';
-=======
 import html2canvas from 'html2canvas';
->>>>>>> 8d162fc1
 
 interface Props {
     currentTime: number;
