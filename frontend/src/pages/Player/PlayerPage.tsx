<<<<<<< HEAD
import React, { useLayoutEffect, useState, useRef, useEffect } from 'react';
=======
import React, { useState, useRef, useEffect, useContext } from 'react';
>>>>>>> 6adc44ee
import { useParams } from 'react-router-dom';
import {
    Replayer,
    MouseInteractions,
    IncrementalSource,
    EventType,
} from 'rrweb';
import { eventWithTime, incrementalData } from 'rrweb/typings/types';
import { scroller } from 'react-scroll';
import { Spinner } from '../../components/Spinner/Spinner';
import { useQuery, gql } from '@apollo/client';
import { Skeleton } from 'antd';
import { Toolbar } from './Toolbar/Toolbar';
import { StreamElement } from './StreamElement/StreamElement';
import { MetadataBox } from './MetadataBox/MetadataBox';
import { HighlightEvent } from './HighlightEvent';
import { StaticMap, buildStaticMap } from './StaticMap/StaticMap';
// @ts-ignore
import useResizeAware from 'react-resize-aware';
import styles from './PlayerPage.module.css';
import 'rc-slider/assets/index.css';
import { DemoContext } from '../../DemoContext';

export const Player = () => {
    var { session_id } = useParams();
    const { demo } = useContext(DemoContext);
    const [replayer, setReplayer] = useState<Replayer | undefined>(undefined);
    const [time, setTime] = useState(0);
    const [resizeListener, sizes] = useResizeAware();
    const [events, setEvents] = useState<Array<HighlightEvent>>([]);
    const [replayerScale, setReplayerScale] = useState(1);
    const [playerLoading, setPlayerLoading] = useState(true);
    const playerWrapperRef = useRef<HTMLDivElement>(null);
    const {
        loading: sessionLoading,
        error: sessionError,
        data: sessionData,
    } = useQuery<{ events: any[] }, { session_id: string }>(
        gql`
            query GetEvents($session_id: ID!) {
                events(session_id: $session_id)
            }
        `,
        {
            variables: {
                session_id: demo
                    ? process.env.REACT_APP_DEMO_SESSION
                    : session_id,
            },
            context: { headers: { 'Highlight-Demo': demo } },
        }
    );
<<<<<<< HEAD

    // useEffect(() => {
    //     console.log(sizes);
    // }, [sizes]);
    //
    useLayoutEffect(() => {
        console.log('hi');
    }, []);

    // const resizePlayer = (replayer: Replayer): boolean => {
    //     const width = replayer?.wrapper?.getBoundingClientRect().width;
    //     const height = replayer?.wrapper?.getBoundingClientRect().height;
    //     const targetWidth = playerWrapperRef.current?.clientWidth;
    //     const targetHeight = playerWrapperRef.current?.clientHeight;
    //     if (!width || !targetWidth || !height || !targetHeight) {
    //         return false;
    //     }
    //     console.log('height/width', height, width);
    //     console.log(
    //         'wrapper height/width',
    //         targetHeight - 80,
    //         targetWidth - 80
    //     );
    //     const widthScale = (targetWidth - 80) / width;
    //     const heightScale = (targetHeight - 80) / height;
    //     const scale = Math.min(heightScale, widthScale);
    //     console.log('scale', scale);
    //     console.log('replayerScale', scale);
    //     const endHeight = (targetHeight - height * scale) / 2;
    //     const endWidth = (targetWidth - width * scale) / 2;
    //     if (scale !== 1) {
    //         replayer?.wrapper?.setAttribute(
    //             'style',
    //             `
    //     transform: scale(${scale});
    //     top: ${endHeight}px;
    //     left: ${endWidth}px;
    //     `
    //         );
    //     }
    //     setReplayerScale((s) => {
    //         return s * scale;
    //     });
    //     setPlayerLoading(false);
    //     return true;
    // };

    // This adjusts the dimensions (i.e. scale()) of the iframe when the page loads.
    // useEffect(() => {
    //     const i = window.setInterval(() => {
    //         if (replayer && resizePlayer(replayer)) {
    //             clearInterval(i);
    //         }
    //     }, 1000);
    //     return () => {
    //         i && clearInterval(i);
    //     };
    // }, [resizePlayer, replayer]);

    // On any change to replayer, 'sizes', or 'showConsole', refresh the size of the player.
    // useEffect(() => {
    //     replayer && resizePlayer(replayer);
    // }, [sizes, replayer]);

    // const width = playerWrapperRef.current?.clientWidth;
    // useEffect(() => {
    //     console.log(width);
    // }, [width]);
    //

    useLayoutEffect(() => {
        const { height: targetHeight, width: targetWidth } = sizes;
=======
    const resizePlayer = (replayer: Replayer): boolean => {
>>>>>>> 6adc44ee
        const width = replayer?.wrapper?.getBoundingClientRect().width;
        const height = replayer?.wrapper?.getBoundingClientRect().height;
        // const targetWidth = playerWrapperRef.current?.clientWidth;
        // const targetHeight = playerWrapperRef.current?.clientHeight;
        if (!width || !targetWidth || !height || !targetHeight) {
            return;
        }
        console.log('height/width', height, width);
        console.log(
            'wrapper height/width',
            targetHeight - 80,
            targetWidth - 80
        );
        const widthScale = (targetWidth - 80) / width;
        const heightScale = (targetHeight - 80) / height;
        const scale = Math.min(heightScale, widthScale);
        console.log('scale', scale);
        const endHeight = (targetHeight - height * scale) / 2;
        const endWidth = (targetWidth - width * scale) / 2;
        if (Math.round(scale * 10) / 10 !== 1) {
            replayer?.wrapper?.setAttribute(
                'style',
                `
        transform: scale(${replayerScale * scale});
        top: ${endHeight}px;
        left: ${endWidth}px;
        `
            );
        }
        setReplayerScale((s) => {
            return s * scale;
        });
        setPlayerLoading(false);
    }, [sizes, replayer, replayer?.wrapper.getBoundingClientRect()]);

    useEffect(() => {
        if (sessionData?.events?.length ?? 0 > 1) {
            // Add an id field to each event so it can be referenced.
            const newEvents: HighlightEvent[] =
                sessionData?.events.map((e: HighlightEvent, i: number) => {
                    return { ...e, identifier: i.toString() };
                }) ?? [];
            let r = new Replayer(newEvents, {
                root: document.getElementById('player') as HTMLElement,
                UNSAFE_replayCanvas: true,
            });
            r?.wrapper?.setAttribute(
                'style',
                `
        transform: scale(${replayerScale});
        `
            );
            setEvents(newEvents);
            setReplayer(r);
            r.getTimeOffset();
        }
    }, [sessionData]);

    if (sessionError) {
        return <p>{sessionError.toString()}</p>;
    }

    return (
        <div className={styles.playerBody}>
            <div className={styles.playerLeftSection}>
                <div
                    className={styles.rrwebPlayerSection}
                    style={{ position: 'relative' }}
                >
                    {resizeListener}
                    <div className={styles.rrwebPlayerWrapper}>
                        <div
                            style={{
                                visibility: playerLoading
                                    ? 'hidden'
                                    : 'visible',
                            }}
                            className={styles.rrwebPlayerDiv}
                            id="player"
                        />
                        {(playerLoading || sessionLoading) && <Spinner />}
                    </div>
                </div>
                <Toolbar
                    replayer={replayer}
                    onSelect={(newTime: number) => {
                        replayer?.pause(newTime);
                        setTime(newTime);
                    }}
                    onResize={() => {
                        // replayer && resizePlayer(replayer);
                    }}
                />
            </div>
            <div className={styles.playerRightSection}>
                <MetadataBox />
                <EventStream
                    replayer={replayer}
                    events={events}
                    time={time}
                />{' '}
            </div>
        </div>
    );
};

const EventStream = ({
    events,
    time,
    replayer,
}: {
    events: HighlightEvent[];
    time: number;
    replayer: Replayer | undefined;
}) => {
    const [currEvent, setCurrEvent] = useState('');
    const [loadingMap, setLoadingMap] = useState(true);
    const [staticMap, setStaticMap] = useState<StaticMap | undefined>(
        undefined
    );

    useEffect(() => {
        if (events.length) {
            setStaticMap(buildStaticMap(events as eventWithTime[]));
        }
    }, [events]);

    useEffect(() => {
        if (staticMap !== undefined) {
            setLoadingMap(false);
        }
    }, [staticMap]);

    useEffect(() => {
        if (!replayer) return;
        replayer.on('event-cast', (e: any) => {
            const event = e as HighlightEvent;
            if (usefulEvent(event)) {
                setCurrEvent(event.identifier);
                scroller.scrollTo(
                    (event as HighlightEvent).identifier.toString(),
                    {
                        smooth: true,
                        containerId: 'wrapper',
                        spy: true,
                        offset: -150,
                    }
                );
            }
        });
    }, [replayer, time]);
    return (
        <>
            <div id="wrapper" className={styles.eventStreamContainer}>
                {loadingMap || !events.length || !staticMap ? (
                    <Skeleton active />
                ) : (
                    replayer &&
                    events
                        .filter(usefulEvent)
                        .map((e: HighlightEvent, i: number) => (
                            <StreamElement
                                e={e}
                                key={i}
                                start={replayer.getMetaData().startTime}
                                isCurrent={e.identifier === currEvent}
                                nodeMap={staticMap}
                            />
                        ))
                )}
            </div>
        </>
    );
};

// used in filter() type methods to fetch events we want
const usefulEvent = (e: eventWithTime): boolean => {
    if (e.type === EventType.Custom) return true;
    // If its not an 'incrementalSnapshot', discard.
    if ((e as eventWithTime).type !== EventType.IncrementalSnapshot)
        return false;
    const snapshotEventData = e.data as incrementalData;
    switch (snapshotEventData.source) {
        case IncrementalSource.MouseInteraction:
            switch (snapshotEventData.type) {
                case MouseInteractions.Click:
                    return true;
                case MouseInteractions.Focus:
                    return true;
            }
    }
    return false;
};<|MERGE_RESOLUTION|>--- conflicted
+++ resolved
@@ -1,8 +1,4 @@
-<<<<<<< HEAD
-import React, { useLayoutEffect, useState, useRef, useEffect } from 'react';
-=======
 import React, { useState, useRef, useEffect, useContext } from 'react';
->>>>>>> 6adc44ee
 import { useParams } from 'react-router-dom';
 import {
     Replayer,
@@ -55,82 +51,9 @@
             context: { headers: { 'Highlight-Demo': demo } },
         }
     );
-<<<<<<< HEAD
-
-    // useEffect(() => {
-    //     console.log(sizes);
-    // }, [sizes]);
-    //
-    useLayoutEffect(() => {
-        console.log('hi');
-    }, []);
-
-    // const resizePlayer = (replayer: Replayer): boolean => {
-    //     const width = replayer?.wrapper?.getBoundingClientRect().width;
-    //     const height = replayer?.wrapper?.getBoundingClientRect().height;
-    //     const targetWidth = playerWrapperRef.current?.clientWidth;
-    //     const targetHeight = playerWrapperRef.current?.clientHeight;
-    //     if (!width || !targetWidth || !height || !targetHeight) {
-    //         return false;
-    //     }
-    //     console.log('height/width', height, width);
-    //     console.log(
-    //         'wrapper height/width',
-    //         targetHeight - 80,
-    //         targetWidth - 80
-    //     );
-    //     const widthScale = (targetWidth - 80) / width;
-    //     const heightScale = (targetHeight - 80) / height;
-    //     const scale = Math.min(heightScale, widthScale);
-    //     console.log('scale', scale);
-    //     console.log('replayerScale', scale);
-    //     const endHeight = (targetHeight - height * scale) / 2;
-    //     const endWidth = (targetWidth - width * scale) / 2;
-    //     if (scale !== 1) {
-    //         replayer?.wrapper?.setAttribute(
-    //             'style',
-    //             `
-    //     transform: scale(${scale});
-    //     top: ${endHeight}px;
-    //     left: ${endWidth}px;
-    //     `
-    //         );
-    //     }
-    //     setReplayerScale((s) => {
-    //         return s * scale;
-    //     });
-    //     setPlayerLoading(false);
-    //     return true;
-    // };
-
-    // This adjusts the dimensions (i.e. scale()) of the iframe when the page loads.
-    // useEffect(() => {
-    //     const i = window.setInterval(() => {
-    //         if (replayer && resizePlayer(replayer)) {
-    //             clearInterval(i);
-    //         }
-    //     }, 1000);
-    //     return () => {
-    //         i && clearInterval(i);
-    //     };
-    // }, [resizePlayer, replayer]);
-
-    // On any change to replayer, 'sizes', or 'showConsole', refresh the size of the player.
-    // useEffect(() => {
-    //     replayer && resizePlayer(replayer);
-    // }, [sizes, replayer]);
-
-    // const width = playerWrapperRef.current?.clientWidth;
-    // useEffect(() => {
-    //     console.log(width);
-    // }, [width]);
-    //
-
-    useLayoutEffect(() => {
+
+    useEffect(() => {
         const { height: targetHeight, width: targetWidth } = sizes;
-=======
-    const resizePlayer = (replayer: Replayer): boolean => {
->>>>>>> 6adc44ee
         const width = replayer?.wrapper?.getBoundingClientRect().width;
         const height = replayer?.wrapper?.getBoundingClientRect().height;
         // const targetWidth = playerWrapperRef.current?.clientWidth;
