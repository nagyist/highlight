--- conflicted
+++ resolved
@@ -1,14 +1,5 @@
 .modalWrapper {
     width: 60vh;
-<<<<<<< HEAD
-}
-
-.modalTitle {
-    font-size: 23px;
-    font-weight: 400;
-    margin-bottom: 10px;
-=======
->>>>>>> d798e2ea
 }
 
 .modalSubTitle {
