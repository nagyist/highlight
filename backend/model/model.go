--- conflicted
+++ resolved
@@ -141,20 +141,6 @@
 	DeletedAt *time.Time `json:"deleted_at"`
 }
 
-type Workspace struct {
-	Model
-	Name                  *string
-	Secret                *string `json:"-"` // Needed for workspace-level team
-	Admins                []Admin `gorm:"many2many:workspace_admins;"`
-	SlackAccessToken      *string
-	SlackWebhookURL       *string
-	SlackWebhookChannel   *string
-	SlackWebhookChannelID *string
-	SlackChannels         *string
-	Projects              []Project
-	MigratedFromProjectID *int // Column can be removed after migration is done
-}
-
 type Organization struct {
 	Model
 	Name             *string
@@ -205,13 +191,8 @@
 	// SlackChannels         *string
 	// Manual monthly session limit override
 	MonthlySessionLimit *int
-<<<<<<< HEAD
 	// OrganizationID      int
 	WorkspaceID int
-=======
-	OrganizationID      int
-	WorkspaceID         int
->>>>>>> 5e36299c
 }
 
 type HasSecret interface {
