package graph

import (
	"encoding/json"
	"errors"
	"fmt"
	"io/ioutil"
	"net/http"
	"time"

	modelInputs "github.com/jay-khatri/fullstory/backend/main-graph/graph/model"
	"github.com/jay-khatri/fullstory/backend/model"
<<<<<<< HEAD
	"github.com/jay-khatri/fullstory/backend/pricing"
	"github.com/jinzhu/gorm"
	"github.com/mssola/user_agent"
	e "github.com/pkg/errors"
	"github.com/slack-go/slack"
	"github.com/stripe/stripe-go/client"
=======
	"github.com/mssola/user_agent"
	e "github.com/pkg/errors"
	"github.com/slack-go/slack"
	"gorm.io/gorm"
>>>>>>> 1c07e1e4
)

// This file will not be regenerated automatically.
//
//
// It serves as dependency injection for your app, add any dependencies you require here.

type Resolver struct {
	DB           *gorm.DB
	StripeClient *client.API
}

type Location struct {
	City      string      `json:"city"`
	Postal    string      `json:"postal"`
	Latitude  interface{} `json:"latitude"`
	Longitude interface{} `json:"longitude"`
	State     string      `json:"state"`
}

type DeviceDetails struct {
	IsBot          bool   `json:"is_bot"`
	OSName         string `json:"os_name"`
	OSVersion      string `json:"os_version"`
	BrowserName    string `json:"browser_name"`
	BrowserVersion string `json:"browser_version"`
}

type Property string

var PropertyType = struct {
	USER    Property
	SESSION Property
	TRACK   Property
}{
	USER:    "user",
	SESSION: "session",
	TRACK:   "track",
}

type ErrorMetaData struct {
	Timestamp  time.Time `json:"timestamp"`
	ErrorID    int       `json:"error_id"`
	SessionID  int       `json:"session_id"`
	Browser    string    `json:"browser"`
	OS         string    `json:"os"`
	VisitedURL string    `json:"visited_url"`
}

type FieldData struct {
	Name  string
	Value string
}

func (r *Resolver) CanRecordSession(org_id int) (bool, error) {
	org := &model.Organization{}
	res := r.DB.Where(&model.Organization{Model: model.Model{ID: org_id}}).First(&org)
	if err := res.Error; err != nil || res.RecordNotFound() {
		return false, e.Wrap(err, "error querying org")
	}

	if org.Plan == nil {
		customerID := ""
		if org.StripeCustomerID != nil {
			customerID = *org.StripeCustomerID
		}
		planType := pricing.GetOrgPlanString(r.StripeClient, customerID)
		if err := r.DB.Model(org).Updates(&model.Organization{
			Plan: &planType,
		}).Error; err != nil {
			return false, e.Wrap(err, "error updating org fields")
		}
		org.Plan = &planType
	}

	meter, err := pricing.GetOrgQuota(r.DB, org_id)
	if err != nil {
		return false, e.Wrap(err, "can record org quota error")
	}

	if pricing.TypeToQuota(modelInputs.PlanType(*org.Plan)) >= meter {
		return true, nil
	} else {
		return false, nil
	}
}

//Change to AppendProperties(sessionId,properties,type)
func (r *Resolver) AppendProperties(sessionID int, properties map[string]string, propType Property) error {
	session := &model.Session{}
	res := r.DB.Where(&model.Session{Model: model.Model{ID: sessionID}}).First(&session)
	if err := res.Error; err != nil || errors.Is(err, gorm.ErrRecordNotFound) {
		return e.Wrap(err, "error receiving session")
	}

	modelFields := []*model.Field{}
	for k, fv := range properties {
		modelFields = append(modelFields, &model.Field{OrganizationID: session.OrganizationID, Name: k, Value: fv, Type: string(propType)})
	}

	err := r.AppendFields(modelFields, session)
	if err != nil {
		return e.Wrap(err, "error appending fields")
	}

	return nil
}

func (r *Resolver) AppendFields(fields []*model.Field, session *model.Session) error {
	fieldsToAppend := []*model.Field{}
	var newFieldGroup []FieldData
	exists := false
	if session.FieldGroup != nil {
		if err := json.Unmarshal([]byte(*session.FieldGroup), &newFieldGroup); err != nil {
			return e.Wrap(err, "error decoding session field group")
		}
	}
	for _, f := range fields {
		field := &model.Field{}
		res := r.DB.Where(f).First(&field)
		// If the field doesn't exist, we create it.
		if err := res.Error; err != nil || errors.Is(err, gorm.ErrRecordNotFound) {
			if err := r.DB.Create(f).Error; err != nil {
				return e.Wrap(err, "error creating field")
			}
			fieldsToAppend = append(fieldsToAppend, f)
			newFieldGroup = append(newFieldGroup, FieldData{
				Name:  f.Name,
				Value: f.Value,
			})
		} else {
			exists = false
			for _, existing := range newFieldGroup {
				if field.Name == existing.Name && field.Value == existing.Value {
					exists = true
				}
			}
			fieldsToAppend = append(fieldsToAppend, field)
			if !exists {
				newFieldGroup = append(newFieldGroup, FieldData{
					Name:  field.Name,
					Value: field.Value,
				})
			}
		}
	}
	fieldBytes, err := json.Marshal(newFieldGroup)
	if err != nil {
		return e.Wrap(err, "Error marshalling session field group")
	}
	fieldString := string(fieldBytes)

	if err := r.DB.Model(session).Updates(&model.Session{FieldGroup: &fieldString}).Error; errors.Is(err, gorm.ErrRecordNotFound) || err != nil {
		return e.Wrap(err, "Error updating session field group")
	}
	// We append to this session in the join table regardless.
	if err := r.DB.Model(session).Association("Fields").Append(fieldsToAppend); err != nil {
		return e.Wrap(err, "error updating fields")
	}
	return nil
}

func (r *Resolver) HandleErrorAndGroup(errorObj *model.ErrorObject, frames []interface{}, fields []*model.ErrorField) (*model.ErrorGroup, error) {
	firstFrameBytes, err := json.Marshal(frames)
	if err != nil {
		return nil, e.Wrap(err, "Error marshalling first frame")
	}
	frameString := string(firstFrameBytes)

	errorGroup := &model.ErrorGroup{}

	// Query the DB for errors w/ 1) the same events string and 2) the same trace string.
	// If it doesn't exist, we create a new error group.
	if res := r.DB.Where(&model.ErrorGroup{
		OrganizationID: errorObj.OrganizationID,
		Event:          errorObj.Event,
		Trace:          frameString,
		Type:           errorObj.Type,
	}).First(&errorGroup); errors.Is(err, gorm.ErrRecordNotFound) || res.Error != nil {
		newErrorGroup := &model.ErrorGroup{
			OrganizationID: errorObj.OrganizationID,
			Event:          errorObj.Event,
			Trace:          frameString,
			Type:           errorObj.Type,
			Resolved:       &model.F,
		}
		if err := r.DB.Create(newErrorGroup).Error; err != nil {
			return nil, e.Wrap(err, "Error creating new error group")
		}
		errorGroup = newErrorGroup
	}
	errorObj.ErrorGroupID = errorGroup.ID
	if err := r.DB.Create(errorObj).Error; err != nil {
		return nil, e.Wrap(err, "Error performing error insert for error")
	}

	var newMetadataLog []ErrorMetaData
	if errorGroup.MetadataLog != nil {
		if err := json.Unmarshal([]byte(*errorGroup.MetadataLog), &newMetadataLog); err != nil {
			return nil, e.Wrap(err, "error decoding time log data")
		}
	}

	newMetadataLog = append(newMetadataLog, ErrorMetaData{
		Timestamp:  errorObj.CreatedAt,
		ErrorID:    errorObj.ID,
		SessionID:  errorObj.SessionID,
		OS:         errorObj.OS,
		Browser:    errorObj.Browser,
		VisitedURL: errorObj.URL,
	})

	logBytes, err := json.Marshal(newMetadataLog)
	if err != nil {
		return nil, e.Wrap(err, "Error marshalling metadata log")
	}
	logString := string(logBytes)

	if res := r.DB.Model(errorGroup).Updates(&model.ErrorGroup{MetadataLog: &logString}); errors.Is(err, gorm.ErrRecordNotFound) || res.Error != nil {
		return nil, e.Wrap(err, "Error updating error group metadata log")
	}

	err = r.AppendErrorFields(fields, errorGroup)
	if err != nil {
		return nil, e.Wrap(err, "error appending error fields")
	}

	return errorGroup, nil
}

func (r *Resolver) AppendErrorFields(fields []*model.ErrorField, errorGroup *model.ErrorGroup) error {
	fieldsToAppend := []*model.ErrorField{}
	var newFieldGroup []FieldData
	exists := false
	if errorGroup.FieldGroup != nil {
		if err := json.Unmarshal([]byte(*errorGroup.FieldGroup), &newFieldGroup); err != nil {
			return e.Wrap(err, "error decoding error group field group data")
		}
	}
	for _, f := range fields {
		field := &model.ErrorField{}
		res := r.DB.Where(f).First(&field)
		// If the field doesn't exist, we create it.
		if err := res.Error; err != nil || errors.Is(err, gorm.ErrRecordNotFound) {
			if err := r.DB.Create(f).Error; err != nil {
				return e.Wrap(err, "error creating error field")
			}
			fieldsToAppend = append(fieldsToAppend, f)
			newFieldGroup = append(newFieldGroup, FieldData{
				Name:  f.Name,
				Value: f.Value,
			})
		} else {
			exists = false
			for _, existing := range newFieldGroup {
				if field.Name == existing.Name && field.Value == existing.Value {
					exists = true
				}
			}
			fieldsToAppend = append(fieldsToAppend, field)
			if !exists {
				newFieldGroup = append(newFieldGroup, FieldData{
					Name:  field.Name,
					Value: field.Value,
				})
			}
		}
	}
	fieldBytes, err := json.Marshal(newFieldGroup)
	if err != nil {
		return e.Wrap(err, "Error marshalling error group field group")
	}
	fieldString := string(fieldBytes)

	if res := r.DB.Model(errorGroup).Updates(&model.ErrorGroup{FieldGroup: &fieldString}); errors.Is(err, gorm.ErrRecordNotFound) || res.Error != nil {
		return e.Wrap(err, "Error updating error group field group")
	}
	// We append to this session in the join table regardless.
	if err := r.DB.Model(errorGroup).Association("Fields").Append(fieldsToAppend); err != nil {
		return e.Wrap(err, "error updating error fields")
	}
	return nil
}

func (r *Resolver) SendSlackErrorMessage(group *model.ErrorGroup, org_id int, session_id int, user_identifier string, url string) error {
	organization := &model.Organization{}
	res := r.DB.Where("id = ?", org_id).First(&organization)
	if err := res.Error; err != nil {
		return e.Wrap(err, "error messaging organization")
	}
	if organization.SlackWebhookURL == nil || group == nil {
		return nil
	}
	shortEvent := group.Event
	if len(group.Event) > 50 {
		shortEvent = group.Event[:50] + "..."
	}
	errorLink := fmt.Sprintf("<https://app.highlight.run/%d/errors/%d/>", org_id, group.ID)
	sessionLink := fmt.Sprintf("<https://app.highlight.run/%d/sessions/%d/>", org_id, session_id)
	msg := slack.WebhookMessage{
		Text: group.Event,
		Blocks: &slack.Blocks{
			BlockSet: []slack.Block{
				slack.NewSectionBlock(
					slack.NewTextBlockObject(slack.MarkdownType, "*Highlight Error:*\n\n"+shortEvent+"\n"+errorLink, false, false),
					[]*slack.TextBlockObject{
						slack.NewTextBlockObject(slack.MarkdownType, "*Organization:*\n"+fmt.Sprintf("%d", org_id), false, false),
						slack.NewTextBlockObject(slack.MarkdownType, "*User:*\n"+user_identifier, false, false),
						slack.NewTextBlockObject(slack.MarkdownType, "*Session:*\n"+sessionLink, false, false),
						slack.NewTextBlockObject(slack.MarkdownType, "*Visited Url:*\n"+url, false, false),
					},
					nil,
				),
				slack.NewDividerBlock(),
				slack.NewActionBlock(
					"",
					slack.NewButtonBlockElement(
						"",
						"click",
						slack.NewTextBlockObject(
							slack.PlainTextType,
							"Resolve...",
							false,
							false,
						),
					),
				),
			},
		},
	}
	err := slack.PostWebhook(
		*organization.SlackWebhookURL,
		&msg,
	)
	if err != nil {
		return e.Wrap(err, "error sending slack msg")
	}
	return nil
}

func GetLocationFromIP(ip string) (location *Location, err error) {
	url := fmt.Sprintf("https://geolocation-db.com/json/%s", ip)
	method := "GET"

	client := &http.Client{}
	req, err := http.NewRequest(method, url, nil)
	if err != nil {
		return nil, err
	}

	res, err := client.Do(req)
	if err != nil {
		return nil, err
	}

	defer res.Body.Close()

	body, err := ioutil.ReadAll(res.Body)
	if err != nil {
		return nil, err
	}

	err = json.Unmarshal(body, &location)
	if err != nil {
		return nil, err
	}

	// long and lat should be float
	switch location.Longitude.(type) {
	case float64:
	default:
		location.Longitude = nil
	}
	switch location.Latitude.(type) {
	case float64:
	default:
		location.Latitude = nil
	}

	return location, nil
}

func GetDeviceDetails(userAgentString string) (deviceDetails DeviceDetails) {
	userAgent := user_agent.New(userAgentString)
	deviceDetails.IsBot = userAgent.Bot()
	deviceDetails.OSName = userAgent.OSInfo().Name
	deviceDetails.OSVersion = userAgent.OSInfo().Version
	deviceDetails.BrowserName, deviceDetails.BrowserVersion = userAgent.Browser()
	return deviceDetails
}<|MERGE_RESOLUTION|>--- conflicted
+++ resolved
@@ -10,19 +10,12 @@
 
 	modelInputs "github.com/jay-khatri/fullstory/backend/main-graph/graph/model"
 	"github.com/jay-khatri/fullstory/backend/model"
-<<<<<<< HEAD
 	"github.com/jay-khatri/fullstory/backend/pricing"
-	"github.com/jinzhu/gorm"
 	"github.com/mssola/user_agent"
 	e "github.com/pkg/errors"
 	"github.com/slack-go/slack"
 	"github.com/stripe/stripe-go/client"
-=======
-	"github.com/mssola/user_agent"
-	e "github.com/pkg/errors"
-	"github.com/slack-go/slack"
 	"gorm.io/gorm"
->>>>>>> 1c07e1e4
 )
 
 // This file will not be regenerated automatically.
@@ -80,7 +73,7 @@
 func (r *Resolver) CanRecordSession(org_id int) (bool, error) {
 	org := &model.Organization{}
 	res := r.DB.Where(&model.Organization{Model: model.Model{ID: org_id}}).First(&org)
-	if err := res.Error; err != nil || res.RecordNotFound() {
+	if err := res.Error; err != nil {
 		return false, e.Wrap(err, "error querying org")
 	}
 
@@ -103,7 +96,7 @@
 		return false, e.Wrap(err, "can record org quota error")
 	}
 
-	if pricing.TypeToQuota(modelInputs.PlanType(*org.Plan)) >= meter {
+	if int64(pricing.TypeToQuota(modelInputs.PlanType(*org.Plan))) >= meter {
 		return true, nil
 	} else {
 		return false, nil
