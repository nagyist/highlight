--- conflicted
+++ resolved
@@ -6,7 +6,6 @@
     id: ID!
     user_id: ID!
     organization_id: ID!
-<<<<<<< HEAD
 }
 
 type StackFrameInput {
@@ -26,8 +25,6 @@
     line_no: Int!
     column_no: Int!
     trace: [StackFrameInput]!
-=======
->>>>>>> 4a8afa65
 }
 
 type Mutation {
@@ -44,15 +41,10 @@
         events: String!
         messages: String!
         resources: String!
-<<<<<<< HEAD
         errors: [ErrorObjectInput]!
-    ): ID
-=======
-        errors: String!
     ): ID
 }
 
 type Query {
     ignore(id: ID!): Any
->>>>>>> 4a8afa65
 }