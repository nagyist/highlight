package graph

import (
	"context"
	"encoding/json"
	"fmt"
	"io/ioutil"
	"net/http"
	"net/mail"
	"regexp"
	"sort"
	"strconv"
	"strings"
	"time"

	kafka_queue "github.com/highlight-run/highlight/backend/kafka-queue"

	"github.com/highlight-run/highlight/backend/errors"
	parse "github.com/highlight-run/highlight/backend/event-parse"
	"github.com/highlight-run/highlight/backend/model"
	storage "github.com/highlight-run/highlight/backend/object-storage"
	"github.com/highlight-run/highlight/backend/opensearch"
	"github.com/highlight-run/highlight/backend/pricing"
	modelInputs "github.com/highlight-run/highlight/backend/private-graph/graph/model"
	customModels "github.com/highlight-run/highlight/backend/public-graph/graph/model"
	model2 "github.com/highlight-run/highlight/backend/public-graph/graph/model"
	"github.com/highlight-run/highlight/backend/util"
	"github.com/highlight-run/workerpool"
	"github.com/mssola/user_agent"
	"github.com/openlyinc/pointy"
	e "github.com/pkg/errors"
	"github.com/sendgrid/sendgrid-go"
	log "github.com/sirupsen/logrus"
	"golang.org/x/sync/errgroup"
	"gopkg.in/DataDog/dd-trace-go.v1/ddtrace/tracer"
	"gorm.io/gorm"
	"gorm.io/gorm/clause"
)

// This file will not be regenerated automatically.
//
//
// It serves as dependency injection for your app, add any dependencies you require here.

type Resolver struct {
	AlertWorkerPool *workerpool.WorkerPool
	DB              *gorm.DB
	ProducerQueue   *kafka_queue.Queue
	MailClient      *sendgrid.Client
	StorageClient   *storage.StorageClient
	OpenSearch      *opensearch.Client
}

type Location struct {
	City      string      `json:"city"`
	Postal    string      `json:"postal"`
	Latitude  interface{} `json:"latitude"`
	Longitude interface{} `json:"longitude"`
	State     string      `json:"state"`
}

type DeviceDetails struct {
	IsBot          bool   `json:"is_bot"`
	OSName         string `json:"os_name"`
	OSVersion      string `json:"os_version"`
	BrowserName    string `json:"browser_name"`
	BrowserVersion string `json:"browser_version"`
}

type Property string

var PropertyType = struct {
	USER    Property
	SESSION Property
	TRACK   Property
}{
	USER:    "user",
	SESSION: "session",
	TRACK:   "track",
}

type ErrorMetaData struct {
	Timestamp   time.Time `json:"timestamp"`
	ErrorID     int       `json:"error_id"`
	SessionID   int       `json:"session_id"`
	Browser     string    `json:"browser"`
	OS          string    `json:"os"`
	VisitedURL  string    `json:"visited_url"`
	Identifier  string    `json:"identifier"`
	Fingerprint int       `json:"fingerprint"`
}

type FieldData struct {
	Name  string
	Value string
}

const ERROR_EVENT_MAX_LENGTH = 10000

const SESSION_FIELD_MAX_LENGTH = 2000

// SessionReinitializeExpiry is the interval between two InitializeSession calls with
// the same secureSessionID that should be treated as different sessions
const SessionReinitializeExpiry = time.Minute * 15

//Change to AppendProperties(sessionId,properties,type)
func (r *Resolver) AppendProperties(sessionID int, properties map[string]string, propType Property) error {
	session := &model.Session{}
	res := r.DB.Where(&model.Session{Model: model.Model{ID: sessionID}}).First(&session)
	if err := res.Error; err != nil {
		return e.Wrapf(err, "error getting session(id=%d) in append properties(type=%s)", sessionID, propType)
	}

	modelFields := []*model.Field{}
	projectID := session.ProjectID
	for k, fv := range properties {
		if len(fv) > SESSION_FIELD_MAX_LENGTH {
			log.Warnf("property %s from session %d exceeds max expected field length, skipping", k, sessionID)
		} else if fv == "" {
			// Skip when the field value is blank
		} else {
			modelFields = append(modelFields, &model.Field{ProjectID: projectID, Name: k, Value: fv, Type: string(propType)})
		}
	}

	err := r.AppendFields(modelFields, session)
	if err != nil {
		return e.Wrap(err, "error appending fields")
	}

	r.AlertWorkerPool.SubmitRecover(func() {
		// Sending Track Properties Alert
		if propType != PropertyType.TRACK {
			return
		}
		var sessionAlerts []*model.SessionAlert
		if err := r.DB.Model(&model.SessionAlert{}).Where(&model.SessionAlert{Alert: model.Alert{ProjectID: projectID, Disabled: &model.F}}).Where("type=?", model.AlertType.TRACK_PROPERTIES).Find(&sessionAlerts).Error; err != nil {
			log.Error(e.Wrapf(err, "[project_id: %d] error fetching track properties alert", projectID))
			return
		}

		for _, sessionAlert := range sessionAlerts {
			excludedEnvironments, err := sessionAlert.GetExcludedEnvironments()
			if err != nil {
				log.Error(e.Wrapf(err, "[project_id: %d] error getting excluded environments from track properties alert", projectID))
				return
			}
			isExcludedEnvironment := false
			for _, env := range excludedEnvironments {
				if env != nil && *env == session.Environment {
					isExcludedEnvironment = true
					break
				}
			}
			if isExcludedEnvironment {
				return
			}

			// get matched track properties between the alert and session
			trackProperties, err := sessionAlert.GetTrackProperties()
			if err != nil {
				log.Error(e.Wrap(err, "error getting track properties from session"))
				return
			}
			var trackPropertyIds []int
			for _, trackProperty := range trackProperties {
				trackPropertyIds = append(trackPropertyIds, trackProperty.ID)
			}
			stmt := r.DB.Model(&model.Field{}).
				Where(&model.Field{ProjectID: projectID, Type: "track"}).
				Where("id IN (SELECT field_id FROM session_fields WHERE session_id=?)", session.ID).
				Where("id IN ?", trackPropertyIds)
			var matchedFields []*model.Field
			if err := stmt.Find(&matchedFields).Error; err != nil {
				log.Error(e.Wrap(err, "error querying matched fields by session_id"))
				return
			}
			if len(matchedFields) < 1 {
				return
			}

			// relatedFields is the list of fields not inside of matchedFields.
			var relatedFields []*model.Field
			for k, fv := range properties {
				isAMatchedField := false

				for _, matchedField := range matchedFields {
					if matchedField.Name == k && matchedField.Value == fv {
						isAMatchedField = true
					}
				}

				if !isAMatchedField {
					relatedFields = append(relatedFields, &model.Field{ProjectID: projectID, Name: k, Value: fv, Type: string(propType)})
				}
			}

			// If the lengths are the same then there were not matched properties, so we don't need to send an alert.
			if len(relatedFields) == len(properties) {
				return
			}

			project := &model.Project{}
			if err := r.DB.Where(&model.Project{Model: model.Model{ID: session.ProjectID}}).First(&project).Error; err != nil {
				log.Error(e.Wrap(err, "error querying project"))
				return
			}
			workspace, err := r.getWorkspace(project.WorkspaceID)
			if err != nil {
				log.Error(e.Wrap(err, "error querying workspace"))
				return
			}

			sessionAlert.SendAlerts(r.DB, r.MailClient, &model.SendSlackAlertInput{Workspace: workspace, SessionSecureID: session.SecureID, UserIdentifier: session.Identifier, MatchedFields: matchedFields, RelatedFields: relatedFields, UserObject: session.UserObject})
		}
	})

	r.AlertWorkerPool.SubmitRecover(func() {
		// Sending User Properties Alert
		if propType != PropertyType.USER {
			return
		}
		var sessionAlerts []*model.SessionAlert
		if err := r.DB.Model(&model.SessionAlert{}).Where(&model.SessionAlert{Alert: model.Alert{ProjectID: projectID, Disabled: &model.F}}).Where("type=?", model.AlertType.USER_PROPERTIES).Find(&sessionAlerts).Error; err != nil {
			log.Error(e.Wrapf(err, "[project_id: %d] error fetching user properties alert", projectID))
			return
		}

		for _, sessionAlert := range sessionAlerts {
			// check if session was produced from an excluded environment
			excludedEnvironments, err := sessionAlert.GetExcludedEnvironments()
			if err != nil {
				log.Error(e.Wrapf(err, "[project_id: %d] error getting excluded environments from user properties alert", projectID))
				return
			}
			isExcludedEnvironment := false
			for _, env := range excludedEnvironments {
				if env != nil && *env == session.Environment {
					isExcludedEnvironment = true
					break
				}
			}
			if isExcludedEnvironment {
				return
			}

			// get matched user properties between the alert and session
			userProperties, err := sessionAlert.GetUserProperties()
			if err != nil {
				log.Error(e.Wrap(err, "error getting user properties from session"))
				return
			}
			var userPropertyIds []int
			for _, userProperty := range userProperties {
				userPropertyIds = append(userPropertyIds, userProperty.ID)
			}
			stmt := r.DB.Model(&model.Field{}).
				Where(&model.Field{ProjectID: projectID, Type: "user"}).
				Where("id IN (SELECT field_id FROM session_fields WHERE session_id=?)", session.ID).
				Where("id IN ?", userPropertyIds)
			var matchedFields []*model.Field
			if err := stmt.Find(&matchedFields).Error; err != nil {
				log.Error(e.Wrap(err, "error querying matched fields by session_id"))
				return
			}
			if len(matchedFields) < 1 {
				return
			}

			project := &model.Project{}
			if err := r.DB.Where(&model.Project{Model: model.Model{ID: session.ProjectID}}).First(&project).Error; err != nil {
				log.Error(e.Wrap(err, "error querying project"))
				return
			}
			workspace, err := r.getWorkspace(project.WorkspaceID)
			if err != nil {
				log.Error(e.Wrap(err, "error querying workspace"))
				return
			}

			sessionAlert.SendAlerts(r.DB, r.MailClient, &model.SendSlackAlertInput{Workspace: workspace, SessionSecureID: session.SecureID, UserIdentifier: session.Identifier, MatchedFields: matchedFields, UserObject: session.UserObject})
		}
	})

	return nil
}

func (r *Resolver) AppendFields(fields []*model.Field, session *model.Session) error {
	fieldsToAppend := []*model.Field{}
	for _, f := range fields {
		field := &model.Field{}
		res := r.DB.Where(f).First(&field)
		// If the field doesn't exist, we create it.
		if err := res.Error; err != nil || e.Is(err, gorm.ErrRecordNotFound) {
			if err := r.DB.Create(f).Error; err != nil {
				return e.Wrap(err, "error creating field")
			}
			if err := r.OpenSearch.Index(opensearch.IndexFields, f.ID, nil, f); err != nil {
				return e.Wrap(err, "error indexing new field")
			}

			fieldsToAppend = append(fieldsToAppend, f)
		} else {
			fieldsToAppend = append(fieldsToAppend, field)
		}
	}

	openSearchFields := make([]interface{}, len(fieldsToAppend))
	for i, field := range fieldsToAppend {
		openSearchFields[i] = opensearch.OpenSearchField{
			Field:    field,
			Key:      field.Type + "_" + field.Name,
			KeyValue: field.Type + "_" + field.Name + "_" + field.Value,
		}
	}
	if err := r.OpenSearch.AppendToField(opensearch.IndexSessions, session.ID, "fields", openSearchFields); err != nil {
		return e.Wrap(err, "error appending session fields")
	}

	sort.Slice(fieldsToAppend, func(i, j int) bool {
		return fieldsToAppend[i].ID < fieldsToAppend[j].ID
	})

	var entries []struct {
		SessionID int
		FieldID   int
	}
	for _, f := range fieldsToAppend {
		entries = append(entries, struct {
			SessionID int
			FieldID   int
		}{
			SessionID: session.ID,
			FieldID:   f.ID,
		})
	}
	// Associate the fields with this session.
	// Do this manually to avoid updating the session `updated_at` column since this operation
	// is typically done as part of other steps that update the session `updated_at`.
	// Constantly writing to `updated_at` is a source of DB contention for session updates.
	if err := r.DB.Table("session_fields").Clauses(clause.OnConflict{
		DoNothing: true,
	}).Create(entries).Error; err != nil {
		return e.Wrap(err, "error updating fields")
	}
	return nil
}

func (r *Resolver) getIncrementedEnvironmentCount(errorGroup *model.ErrorGroup, errorObj *model.ErrorObject) string {
	environmentsMap := make(map[string]int)
	if errorGroup.Environments != "" {
		err := json.Unmarshal([]byte(errorGroup.Environments), &environmentsMap)
		if err != nil {
			log.Error(e.Wrap(err, "error unmarshalling environments from error group into map"))
		}
	}
	if len(errorObj.Environment) > 0 {
		if _, ok := environmentsMap[strings.ToLower(errorObj.Environment)]; ok {
			environmentsMap[strings.ToLower(errorObj.Environment)]++
		} else {
			environmentsMap[strings.ToLower(errorObj.Environment)] = 1
		}
	}
	environmentsBytes, err := json.Marshal(environmentsMap)
	if err != nil {
		log.Error(e.Wrap(err, "error marshalling environment map into json"))
	}
	environmentsString := string(environmentsBytes)

	return environmentsString
}

func (r *Resolver) getMappedStackTraceString(stackTrace []*model2.StackFrameInput, projectID int, errorObj *model.ErrorObject) (*string, []modelInputs.ErrorTrace, error) {
	// get version from session
	var version *string
	if err := r.DB.Model(&model.Session{}).Where(&model.Session{Model: model.Model{ID: errorObj.SessionID}}).
		Select("app_version").Scan(&version).Error; err != nil {
		if !e.Is(err, gorm.ErrRecordNotFound) {
			return nil, nil, e.Wrap(err, "error getting app version from session")
		}
	}

	var newMappedStackTraceString *string
	mappedStackTrace, err := errors.EnhanceStackTrace(stackTrace, projectID, version, r.StorageClient)
	if err != nil {
		log.Error(e.Wrapf(err, "error object: %+v", errorObj))
	} else {
		mappedStackTraceBytes, err := json.Marshal(mappedStackTrace)
		if err != nil {
			return nil, nil, e.Wrap(err, "error marshalling mapped stack trace")
		}
		mappedStackTraceString := string(mappedStackTraceBytes)
		newMappedStackTraceString = &mappedStackTraceString
	}
	return newMappedStackTraceString, mappedStackTrace, nil
}

func (r *Resolver) normalizeStackTraceString(stackTraceString string) string {
	var stackTraceSlice []string
	if err := json.Unmarshal([]byte(stackTraceString), &stackTraceSlice); err != nil {
		return ""
	}

	// TODO: maintain a list of potential error types so we can handle different stack trace formats
	var normalizedStackFrameInput []*model2.StackFrameInput
	for _, frame := range stackTraceSlice {
		frameExtracted := regexp.MustCompile(`(?m)(.*) (.*):(.*)`).FindAllStringSubmatch(frame, -1)
		if len(frameExtracted) != 1 {
			return ""
		}
		if len(frameExtracted[0]) != 4 {
			return ""
		}

		lineNumber, err := strconv.Atoi(frameExtracted[0][3])
		if err != nil {
			return ""
		}
		normalizedStackFrameInput = append(normalizedStackFrameInput, &model2.StackFrameInput{
			FunctionName: &frameExtracted[0][1],
			FileName:     &frameExtracted[0][2],
			LineNumber:   &lineNumber,
		})
	}

	stackTraceBytes, err := json.Marshal(&normalizedStackFrameInput)
	if err != nil {
		return ""
	}
	return string(stackTraceBytes)
}

func joinStringPtrs(ptrs ...*string) string {
	var sb strings.Builder
	for _, ptr := range ptrs {
		if ptr != nil {
			sb.WriteString(*ptr)
			sb.WriteString(";")
		}
	}
	return sb.String()
}

func joinIntPtrs(ptrs ...*int) string {
	var sb strings.Builder
	for _, ptr := range ptrs {
		if ptr != nil {
			sb.WriteString(strconv.Itoa(*ptr))
			sb.WriteString(";")
		}
	}
	return sb.String()
}

func (r *Resolver) GetOrCreateErrorGroupOld(errorObj *model.ErrorObject, stackTraceString string) (*model.ErrorGroup, error) {
	errorGroup := &model.ErrorGroup{}

	// Query the DB for errors w/ 1) the same events string and 2) the same trace string.
	// If it doesn't exist, we create a new error group.
	if err := r.DB.Where(&model.ErrorGroup{
		ProjectID: errorObj.ProjectID,
		Event:     errorObj.Event,
		Type:      errorObj.Type,
	}).First(&errorGroup).Error; err != nil {
		newErrorGroup := &model.ErrorGroup{
			ProjectID:  errorObj.ProjectID,
			Event:      errorObj.Event,
			StackTrace: stackTraceString,
			Type:       errorObj.Type,
			State:      modelInputs.ErrorStateOpen.String(),
			Fields:     []*model.ErrorField{},
		}
		if err := r.DB.Create(newErrorGroup).Error; err != nil {
			return nil, e.Wrap(err, "Error creating new error group")
		}

		opensearchErrorGroup := &model.ErrorGroup{
			Model:     newErrorGroup.Model,
			SecureID:  newErrorGroup.SecureID,
			ProjectID: errorObj.ProjectID,
			Event:     errorObj.Event,
			Type:      errorObj.Type,
			State:     modelInputs.ErrorStateOpen.String(),
			Fields:    []*model.ErrorField{},
		}
		if err := r.OpenSearch.Index(opensearch.IndexErrorsCombined, newErrorGroup.ID, pointy.Int(0), opensearchErrorGroup); err != nil {
			return nil, e.Wrap(err, "error indexing error group (combined index) in opensearch")
		}

		errorGroup = newErrorGroup
	}

	return errorGroup, nil
}

func (r *Resolver) GetOrCreateErrorGroup(errorObj *model.ErrorObject, fingerprints []*model.ErrorFingerprint, stackTraceString string) (*model.ErrorGroup, error) {
	match, err := r.GetTopErrorGroupMatch(errorObj.Event, errorObj.ProjectID, fingerprints)
	if err != nil {
		return nil, e.Wrap(err, "Error getting top error group match")
	}

	errorGroup := &model.ErrorGroup{}
	if match == nil {
		newErrorGroup := &model.ErrorGroup{
			ProjectID:  errorObj.ProjectID,
			Event:      errorObj.Event,
			StackTrace: stackTraceString,
			Type:       errorObj.Type,
			State:      modelInputs.ErrorStateOpen.String(),
			Fields:     []*model.ErrorField{},
		}
		if err := r.DB.Create(newErrorGroup).Error; err != nil {
			return nil, e.Wrap(err, "Error creating new error group")
		}

		opensearchErrorGroup := &model.ErrorGroup{
			Model:     newErrorGroup.Model,
			SecureID:  newErrorGroup.SecureID,
			ProjectID: errorObj.ProjectID,
			Event:     errorObj.Event,
			Type:      errorObj.Type,
			State:     modelInputs.ErrorStateOpen.String(),
			Fields:    []*model.ErrorField{},
		}
		if err := r.OpenSearch.Index(opensearch.IndexErrorsCombined, newErrorGroup.ID, pointy.Int(0), opensearchErrorGroup); err != nil {
			return nil, e.Wrap(err, "error indexing error group (combined index) in opensearch")
		}

		errorGroup = newErrorGroup
	} else {
		if err := r.DB.Where(&model.ErrorGroup{
			Model: model.Model{ID: *match},
		}).First(&errorGroup).Error; err != nil {
			return nil, e.Wrap(err, "error retrieving top matched error group")
		}
	}

	return errorGroup, nil
}

func (r *Resolver) GetTopErrorGroupMatch(event string, projectID int, fingerprints []*model.ErrorFingerprint) (*int, error) {
	firstCode := ""
	firstMeta := ""
	restCode := []string{}
	restMeta := []string{}
	for _, fingerprint := range fingerprints {
		if fingerprint.Type == model.Fingerprint.StackFrameCode {
			if fingerprint.Index == 0 {
				firstCode = fingerprint.Value
			} else if fingerprint.Index <= 4 {
				restCode = append(restCode, fingerprint.Value)
			}
		} else if fingerprint.Type == model.Fingerprint.StackFrameMetadata {
			if fingerprint.Index == 0 {
				firstMeta = fingerprint.Value
			} else if fingerprint.Index <= 4 {
				restMeta = append(restMeta, fingerprint.Value)
			}
		}
	}

	result := struct {
		Id  int
		Sum int
	}{}

	if err := r.DB.Raw(`
	    SELECT id, sum(score) FROM (
			SELECT id, 100 AS score, 0
			FROM error_groups
			WHERE event = ?
			AND id IS NOT NULL
			AND project_id = ?
			UNION ALL
			(SELECT DISTINCT error_group_id, 10 AS score, 0
			FROM error_fingerprints
			WHERE
				((type = 'META'
				AND value = ?
				AND index = 0)
				OR (type = 'CODE'
				AND value = ?
				AND index = 0))
				AND project_id = ?
				AND error_group_id IS NOT NULL)
			UNION ALL
			(SELECT DISTINCT error_group_id, 1 AS score, index
			FROM error_fingerprints
			WHERE
				((type = 'META'
				AND value in (?)
				AND index > 0 and index <= 4)
				OR (type = 'CODE'
				AND value in (?)
				AND index > 0 and index <= 4))
				AND project_id = ?
				AND error_group_id IS NOT NULL)
		) a
		GROUP BY id
		ORDER BY sum DESC, id DESC
		LIMIT 1`, event, projectID, firstMeta, firstCode, projectID, restMeta, restCode, projectID).
		Scan(&result).Error; err != nil {
		return nil, e.Wrap(err, "error querying top error group match")
	}

	minScore := 10 + len(restMeta) - 1
	if len(restCode) > len(restMeta) {
		minScore = 10 + len(restCode) - 1
	}

	if result.Sum > minScore {
		return &result.Id, nil
	} else {
		return nil, nil
	}
}

// Matches the ErrorObject with an existing ErrorGroup, or creates a new one if the group does not exist
// The input can include the stack trace as a string or []*StackFrameInput
// If stackTrace is non-nil, it will be marshalled into a string and saved with the ErrorObject
func (r *Resolver) HandleErrorAndGroup(errorObj *model.ErrorObject, stackTraceString string, stackTrace []*model2.StackFrameInput, fields []*model.ErrorField, projectID int) (*model.ErrorGroup, error) {
	if errorObj == nil {
		return nil, e.New("error object was nil")
	}
	if errorObj.Event == "" || errorObj.Event == "<nil>" {
		return nil, e.New("error object event was nil or empty")
	}

	if len(errorObj.Event) > ERROR_EVENT_MAX_LENGTH {
		errorObj.Event = strings.Repeat(errorObj.Event[:ERROR_EVENT_MAX_LENGTH], 1)
	}

	// If there was no stackTraceString passed in, marshal it as a JSON string from stackTrace
	if len(stackTrace) > 0 {
		if stackTrace[0] != nil && stackTrace[0].Source != nil && strings.Contains(*stackTrace[0].Source, "https://static.highlight.run/index.js") {
			// Forward these errors to another project that Highlight owns to help debug: https://app.highlight.run/715/errors
			errorObj.ProjectID = 715
		}
		if len(stackTrace) > errors.ERROR_STACK_MAX_FRAME_COUNT {
			stackTrace = stackTrace[:errors.ERROR_STACK_MAX_FRAME_COUNT]
		}
		firstFrameBytes, err := json.Marshal(stackTrace)
		if err != nil {
			return nil, e.Wrap(err, "Error marshalling first frame")
		}

		stackTraceString = string(firstFrameBytes)
	} else if stackTraceString != "<nil>" {
		// If stackTraceString was passed in, try to normalize it
		if t := r.normalizeStackTraceString(stackTraceString); t != "" {
			stackTraceString = t
		}
	} else if stackTraceString == "<nil>" {
		return nil, e.New(`stackTrace slice was empty and stack trace string was equal to "<nil>"`)
	}

	// If stackTrace is non-nil, do the source mapping; else, MappedStackTrace will not be set on the ErrorObject
	newFrameString := stackTraceString
	var newMappedStackTraceString *string
	fingerprints := []*model.ErrorFingerprint{}
	if stackTrace != nil {
		var err error
		var mappedStackTrace []modelInputs.ErrorTrace
		newMappedStackTraceString, mappedStackTrace, err = r.getMappedStackTraceString(stackTrace, projectID, errorObj)
		if err != nil {
			return nil, e.Wrap(err, "Error mapping stack trace string")
		}
		for idx, frame := range mappedStackTrace {
			codeVal := joinStringPtrs(frame.LinesBefore, frame.LineContent, frame.LinesAfter)
			if codeVal != "" {
				code := model.ErrorFingerprint{
					ProjectID: projectID,
					Type:      model.Fingerprint.StackFrameCode,
					Value:     codeVal,
					Index:     idx,
				}
				fingerprints = append(fingerprints, &code)
			}

			metaVal := joinStringPtrs(frame.FileName, frame.FunctionName) +
				joinIntPtrs(frame.LineNumber, frame.ColumnNumber)
			if metaVal != "" {
				meta := model.ErrorFingerprint{
					ProjectID: projectID,
					Type:      model.Fingerprint.StackFrameMetadata,
					Value:     metaVal,
					Index:     idx,
				}
				fingerprints = append(fingerprints, &meta)
			}
		}
		errorObj.MappedStackTrace = newMappedStackTraceString
	}

	var errorGroup *model.ErrorGroup
	var err error
	// New error grouping logic is gated by project_id 1 for now
	errorGroup, err = r.GetOrCreateErrorGroup(errorObj, fingerprints, stackTraceString)
	if err != nil {
		return nil, e.Wrap(err, "Error getting top error group match")
	}

	errorObj.ErrorGroupID = errorGroup.ID
	if err := r.DB.Create(errorObj).Error; err != nil {
		return nil, e.Wrap(err, "Error performing error insert for error")
	}

	opensearchErrorObject := &opensearch.OpenSearchErrorObject{
		Url:       errorObj.URL,
		Os:        errorObj.OS,
		Browser:   errorObj.Browser,
		Timestamp: errorObj.Timestamp,
	}
	if err := r.OpenSearch.Index(opensearch.IndexErrorsCombined, errorObj.ID, pointy.Int(errorGroup.ID), opensearchErrorObject); err != nil {
		return nil, e.Wrap(err, "error indexing error group (combined index) in opensearch")
	}

	environmentsString := r.getIncrementedEnvironmentCount(errorGroup, errorObj)

	if err := r.AppendErrorFields(fields, errorGroup); err != nil {
		return nil, e.Wrap(err, "error appending error fields")
	}

	if err := r.DB.Transaction(func(tx *gorm.DB) error {
		if err := r.DB.Model(errorGroup).Association("Fingerprints").Append(fingerprints); err != nil {
			return e.Wrap(err, "error appending new fingerprints")
		}

		var newIds []int
		for _, fingerprint := range fingerprints {
			newIds = append(newIds, fingerprint.ID)
		}

		if err := r.DB.Exec(`
			UPDATE error_fingerprints
			SET error_group_id = NULL
			WHERE id IN (
				SELECT id
				FROM error_fingerprints
				WHERE id NOT IN (?)
				AND error_group_id = ?
				ORDER BY id
				FOR UPDATE
			)
		`, newIds, errorGroup.ID).Error; err != nil {
			return e.Wrap(err, "error removing old fingerprints from the error group")
		}

		return nil
	}); err != nil {
		return nil, e.Wrap(err, "error replacing error group fingerprints")
	}

	// Don't save errors that come from rrweb at record time.
	if newMappedStackTraceString != nil && strings.Contains(*newMappedStackTraceString, "rrweb") {
		var now = time.Now()
		if err := r.DB.Model(errorGroup).Updates(&model.ErrorGroup{Model: model.Model{DeletedAt: &now}}).Error; err != nil {
			return nil, e.Wrap(err, "Error soft deleting rrweb error group.")
		}

	} else {
		if err := r.DB.Model(errorGroup).Updates(&model.ErrorGroup{StackTrace: newFrameString, MappedStackTrace: newMappedStackTraceString, Environments: environmentsString, Event: errorObj.Event}).Error; err != nil {
			return nil, e.Wrap(err, "Error updating error group metadata log or environments")
		}
	}

	var filename *string
	if newMappedStackTraceString != nil {
		filename = model.GetFirstFilename(*newMappedStackTraceString)
	} else {
		filename = model.GetFirstFilename(newFrameString)
	}

	if err := r.OpenSearch.Update(opensearch.IndexErrorsCombined, errorGroup.ID, map[string]interface{}{
		"filename":   filename,
		"updated_at": time.Now(),
		"Event":      errorObj.Event,
	}); err != nil {
		return nil, e.Wrap(err, "error updating error group in opensearch")
	}

	return errorGroup, nil
}

func (r *Resolver) AppendErrorFields(fields []*model.ErrorField, errorGroup *model.ErrorGroup) error {
	fieldsToAppend := []*model.ErrorField{}
	for _, f := range fields {
		field := &model.ErrorField{}
		res := r.DB.Raw(`
			SELECT * FROM error_fields
			WHERE project_id = ?
			AND name = ?
			AND value = ?
			AND md5(value)::uuid = md5(?)::uuid
			`, f.ProjectID, f.Name, f.Value, f.Value).First(&field)
		// If the field doesn't exist, we create it.
		if err := res.Error; err != nil || e.Is(err, gorm.ErrRecordNotFound) {
			if err := r.DB.Create(f).Error; err != nil {
				return e.Wrap(err, "error creating error field")
			}
			if err := r.OpenSearch.Index(opensearch.IndexErrorFields, f.ID, nil, f); err != nil {
				return e.Wrap(err, "error indexing new error field")
			}
			fieldsToAppend = append(fieldsToAppend, f)
		} else {
			fieldsToAppend = append(fieldsToAppend, field)
		}
	}

	openSearchFields := make([]interface{}, len(fieldsToAppend))
	for i, field := range fieldsToAppend {
		openSearchFields[i] = opensearch.OpenSearchErrorField{
			ErrorField: field,
			Key:        field.Name,
			KeyValue:   field.Name + "_" + field.Value,
		}
	}

	// We append to this session in the join table regardless.
	if err := r.DB.Model(errorGroup).Association("Fields").Append(fieldsToAppend); err != nil {
		return e.Wrap(err, "error updating error fields")
	}

	return nil
}

func GetLocationFromIP(ip string) (location *Location, err error) {
	url := fmt.Sprintf("http://geolocation-db.com/json/%s", ip)
	method := "GET"

	client := &http.Client{}
	req, err := http.NewRequest(method, url, nil)
	if err != nil {
		return nil, err
	}

	res, err := client.Do(req)
	if err != nil {
		return nil, err
	}

	defer res.Body.Close()

	body, err := ioutil.ReadAll(res.Body)
	if err != nil {
		return nil, err
	}

	err = json.Unmarshal(body, &location)
	if err != nil {
		return nil, err
	}

	// long and lat should be float
	switch location.Longitude.(type) {
	case float64:
	default:
		location.Longitude = float64(0)
	}
	switch location.Latitude.(type) {
	case float64:
	default:
		location.Latitude = float64(0)
	}

	return location, nil
}

func GetDeviceDetails(userAgentString string) (deviceDetails DeviceDetails) {
	userAgent := user_agent.New(userAgentString)
	deviceDetails.IsBot = userAgent.Bot()
	deviceDetails.OSName = userAgent.OSInfo().Name
	deviceDetails.OSVersion = userAgent.OSInfo().Version
	deviceDetails.BrowserName, deviceDetails.BrowserVersion = userAgent.Browser()
	return deviceDetails
}

func InitializeSessionMinimal(r *mutationResolver, projectVerboseID string, enableStrictPrivacy bool, enableRecordingNetworkContents bool, clientVersion string, firstloadVersion string, clientConfig string, environment string, appVersion *string, fingerprint string, userAgent string, acceptLanguage string, ip string, sessionSecureID *string) (*model.Session, error) {
	projectID, err := model.FromVerboseID(projectVerboseID)
	if err != nil {
		log.Errorf("An unsupported verboseID was used: %s, %s", projectVerboseID, clientConfig)
	}
	project := &model.Project{}
	if err := r.DB.Where(&model.Project{Model: model.Model{ID: projectID}}).First(&project).Error; err != nil {
		return nil, e.Wrap(err, "project doesn't exist")
	}
	workspace, err := r.getWorkspace(project.WorkspaceID)
	if err != nil {
		return nil, e.Wrap(err, "error retrieving workspace")
	}

	var fingerprintInt int = 0
	if val, err := strconv.Atoi(fingerprint); err == nil {
		fingerprintInt = val
	}

	deviceDetails := GetDeviceDetails(userAgent)
	n := time.Now()
	session := &model.Session{
		ProjectID:                      projectID,
		Fingerprint:                    fingerprintInt,
		OSName:                         deviceDetails.OSName,
		OSVersion:                      deviceDetails.OSVersion,
		BrowserName:                    deviceDetails.BrowserName,
		BrowserVersion:                 deviceDetails.BrowserVersion,
		Language:                       acceptLanguage,
		WithinBillingQuota:             &model.T,
		Processed:                      &model.F,
		Viewed:                         &model.F,
		PayloadUpdatedAt:               &n,
		EnableStrictPrivacy:            &enableStrictPrivacy,
		EnableRecordingNetworkContents: &enableRecordingNetworkContents,
		FirstloadVersion:               firstloadVersion,
		ClientVersion:                  clientVersion,
		ClientConfig:                   &clientConfig,
		Environment:                    environment,
		AppVersion:                     appVersion,
		VerboseID:                      projectVerboseID,
		Fields:                         []*model.Field{},
		LastUserInteractionTime:        time.Now(),
		ViewedByAdmins:                 []model.Admin{},
	}

	// Firstload secureID generation was added in firstload 3.0.1, Feb 2022
	if sessionSecureID != nil {
		session.SecureID = *sessionSecureID
	}

	// Get the user's ip, get geolocation data
	location := &Location{
		City:      "",
		Postal:    "",
		Latitude:  0.0,
		Longitude: 0.0,
		State:     "",
	}
	fetchedLocation, err := GetLocationFromIP(ip)
	if err != nil || fetchedLocation == nil {
		log.Errorf("error getting user's location: %v", err)
	} else {
		location = fetchedLocation
	}

	// determine if session is within billing quota
	withinBillingQuota := r.isWithinBillingQuota(project, workspace, *session.PayloadUpdatedAt)

	session.City = location.City
	session.State = location.State
	session.Postal = location.Postal
	session.Latitude = location.Latitude.(float64)
	session.Longitude = location.Longitude.(float64)
	session.WithinBillingQuota = &withinBillingQuota

	if err := r.DB.Create(session).Error; err != nil {
		if sessionSecureID == nil || !strings.Contains(err.Error(), "duplicate key value violates unique constraint") {
			return nil, e.Wrap(err, "error creating session")
		}
		sessionObj := &model.Session{}
		if fetchSessionErr := r.DB.Where(&model.Session{SecureID: *sessionSecureID}).First(&sessionObj).Error; fetchSessionErr != nil {
			return nil, e.Wrap(fetchSessionErr, "error creating session, couldn't fetch session duplicate")
		}
		if time.Now().After(sessionObj.CreatedAt.Add(SessionReinitializeExpiry)) || projectID != sessionObj.ProjectID {
			return nil, e.Wrap(err, fmt.Sprintf("error creating session, user agent: %s", userAgent))
		}
		// Otherwise, it's likely a retry from the same machine after the first initializeSession() response timed out
	}

	log.WithFields(log.Fields{"session_id": session.ID, "project_id": session.ProjectID, "identifier": session.Identifier}).
		Infof("initialized session: %s", session.Identifier)

	if err := r.OpenSearch.IndexSynchronous(opensearch.IndexSessions, session.ID, session); err != nil {
		return nil, e.Wrap(err, "error indexing new session in opensearch")
	}

	sessionProperties := map[string]string{
		"os_name":         session.OSName,
		"os_version":      session.OSVersion,
		"browser_name":    session.BrowserName,
		"browser_version": session.BrowserVersion,
		"environment":     session.Environment,
		"device_id":       strconv.Itoa(session.Fingerprint),
		"city":            session.City,
	}
	if err := r.AppendProperties(session.ID, sessionProperties, PropertyType.SESSION); err != nil {
		log.Error(e.Wrap(err, "error adding set of properties to db"))
	}

	return session, nil
}

func (r *Resolver) InitializeSessionImplementation(sessionID int, ip string) (*model.Session, error) {
	session := &model.Session{}
	if err := r.DB.Where(&model.Session{Model: model.Model{ID: sessionID}}).First(&session).Error; err != nil {
		return nil, e.Wrap(err, "session doesn't exist")
	}
	project := &model.Project{}
	if err := r.DB.Where(&model.Project{Model: model.Model{ID: session.ProjectID}}).First(&project).Error; err != nil {
		return nil, e.Wrap(err, "project doesn't exist")
	}

	go func() {
		defer util.Recover()
		// Sleep for 25 seconds, then query from the DB. If this session is identified, we
		// want to wait for the H.identify call to be able to create a better Slack message.
		// If an ECS task is being replaced, there's a 30 second window to do cleanup work.
		// A 25 second delay here gives this 5 seconds to complete in case this session
		// is created right before the task is replaced.
		time.Sleep(25 * time.Second)
		r.AlertWorkerPool.SubmitRecover(func() {
			// Sending session init alert
			var sessionAlerts []*model.SessionAlert
			if err := r.DB.Model(&model.SessionAlert{}).Where(&model.SessionAlert{Alert: model.Alert{ProjectID: project.ID, Disabled: &model.F}}).
				Where("type=?", model.AlertType.NEW_SESSION).Find(&sessionAlerts).Error; err != nil {
				log.Error(e.Wrapf(err, "[project_id: %d] error fetching new session alert", project.ID))
				return
			}

			sessionObj := &model.Session{}
			if err := r.DB.Preload("Fields").Where(&model.Session{Model: model.Model{ID: session.ID}}).First(&sessionObj).Error; err != nil {
				retErr := e.Wrapf(err, "error reading from session %v", session.ID)
				log.Error(retErr)
				return
			}

			for _, sessionAlert := range sessionAlerts {
				// check if session was produced from an excluded environment
				excludedEnvironments, err := sessionAlert.GetExcludedEnvironments()
				if err != nil {
					log.Error(e.Wrapf(err, "[project_id: %d] error getting excluded environments from new session alert", project.ID))
					return
				}

				isExcludedEnvironment := false
				for _, env := range excludedEnvironments {
					if env != nil && *env == sessionObj.Environment {
						isExcludedEnvironment = true
						break
					}
				}
				if isExcludedEnvironment {
					return
				}

				// check if session was created by a should-ignore identifier
				excludedIdentifiers, err := sessionAlert.GetExcludeRules()
				if err != nil {
					log.Error(e.Wrapf(err, "[project_id: %d] error getting exclude rules from new session alert", project.ID))
					return
				}
				isSessionByExcludedIdentifier := false
				for _, identifier := range excludedIdentifiers {
					if identifier != nil && *identifier == sessionObj.Identifier {
						isSessionByExcludedIdentifier = true
						break
					}
				}
				if isSessionByExcludedIdentifier {
					return
				}

				workspace, err := r.getWorkspace(project.WorkspaceID)
				if err != nil {
					log.Error(e.Wrap(err, "error querying workspace"))
					return
				}

				var userProperties map[string]string
				if sessionObj.UserProperties != "" {
					userProperties, err = sessionObj.GetUserProperties()
					if err != nil {
						log.Error(e.Wrapf(err, "[project_id: %d] error getting user properties from new user alert", sessionObj.ProjectID))
						return
					}
				}

				var visitedUrl *string
				for _, field := range sessionObj.Fields {
					if field.Type == "session" && field.Name == "visited-url" {
						visitedUrl = &field.Value
						break
					}
				}

				sessionAlert.SendAlerts(r.DB, r.MailClient, &model.SendSlackAlertInput{Workspace: workspace, SessionSecureID: sessionObj.SecureID, UserIdentifier: sessionObj.Identifier, UserObject: sessionObj.UserObject, UserProperties: userProperties, URL: visitedUrl})
			}
		})
	}()

	return session, nil
}

func (r *Resolver) IdentifySessionImpl(_ context.Context, sessionID int, userIdentifier string, userObject interface{}) error {
	obj, ok := userObject.(map[string]interface{})
	if !ok {
		return e.New("[IdentifySession] error converting userObject interface type")
	}

	userProperties := map[string]string{}
	if userIdentifier != "" {
		userProperties["identifier"] = userIdentifier
	}

	// If userIdentifier is a valid email, save as an email field
	// (this will be overridden if `email` is passed to `H.identify`)
	_, err := mail.ParseAddress(userIdentifier)
	if err == nil {
		userProperties["email"] = userIdentifier
	}

	userObj := make(map[string]string)
	for k, v := range obj {
		if v != "" {
			userProperties[k] = fmt.Sprintf("%v", v)
			userObj[k] = fmt.Sprintf("%v", v)
		}
	}

	if err := r.AppendProperties(sessionID, userProperties, PropertyType.USER); err != nil {
		log.Error(e.Wrapf(err, "[IdentifySession] error adding set of identify properties to db: session: %d", sessionID))
	}

	session := &model.Session{}
	if err := r.DB.Where(&model.Session{Model: model.Model{ID: sessionID}}).First(&session).Error; err != nil {
		return e.Wrap(err, "[IdentifySession] error querying session by sessionID")
	}
	// set user properties to session in db
	if err := session.SetUserProperties(userObj); err != nil {
		return e.Wrapf(err, "[IdentifySession] [project_id: %d] error appending user properties to session object {id: %d}", session.ProjectID, sessionID)
	}

	// Check if there is a session created by this user.
	firstTime := &model.F
	if err := r.DB.Where(&model.Session{Identifier: userIdentifier, ProjectID: session.ProjectID}).Take(&model.Session{}).Error; err != nil {
		if e.Is(err, gorm.ErrRecordNotFound) {
			firstTime = &model.T
		} else {
			return e.Wrap(err, "[IdentifySession] error querying session with past identifier")
		}
	}

	session.FirstTime = firstTime
	if userIdentifier != "" {
		session.Identifier = userIdentifier
	}

	openSearchProperties := map[string]interface{}{
		"user_properties": session.UserProperties,
		"first_time":      session.FirstTime,
	}
	if session.Identifier != "" {
		openSearchProperties["identifier"] = session.Identifier
	}
	if err := r.OpenSearch.Update(opensearch.IndexSessions, sessionID, openSearchProperties); err != nil {
		return e.Wrap(err, "error updating session in opensearch")
	}

	if err := r.DB.Save(&session).Error; err != nil {
		return e.Wrap(err, "[IdentifySession] failed to update session")
	}

	log.WithFields(log.Fields{"session_id": session.ID, "project_id": session.ProjectID, "identifier": session.Identifier}).
		Infof("identified session: %s", session.Identifier)

	r.AlertWorkerPool.SubmitRecover(func() {
		// Sending New User Alert
		// if is not new user, return
		if session.FirstTime == nil || !*session.FirstTime {
			return
		}
		var sessionAlerts []*model.SessionAlert
		if err := r.DB.Model(&model.SessionAlert{}).Where(&model.SessionAlert{Alert: model.Alert{ProjectID: session.ProjectID, Disabled: &model.F}}).Where("type IS NULL OR type=?", model.AlertType.NEW_USER).Find(&sessionAlerts).Error; err != nil {
			log.Error(e.Wrapf(err, "[project_id: %d] error fetching new user alert", session.ProjectID))
			return
		}

		for _, sessionAlert := range sessionAlerts {
			// check if session was produced from an excluded environment
			excludedEnvironments, err := sessionAlert.GetExcludedEnvironments()
			if err != nil {
				log.Error(e.Wrapf(err, "[project_id: %d] error getting excluded environments from new user alert", session.ProjectID))
				return
			}
			isExcludedEnvironment := false
			for _, env := range excludedEnvironments {
				if env != nil && *env == session.Environment {
					isExcludedEnvironment = true
					break
				}
			}
			if isExcludedEnvironment {
				return
			}

			// get produced user properties from session
			userProperties, err := session.GetUserProperties()
			if err != nil {
				log.Error(e.Wrapf(err, "[project_id: %d] error getting user properties from new user alert", session.ProjectID))
				return
			}

			project := &model.Project{}
			if err := r.DB.Where(&model.Project{Model: model.Model{ID: session.ProjectID}}).First(&project).Error; err != nil {
				log.Error(e.Wrap(err, "error querying project"))
				return
			}

			workspace, err := r.getWorkspace(project.WorkspaceID)
			if err != nil {
				log.Error(e.Wrapf(err, "[project_id: %d] error querying workspace", session.ProjectID))
				return
			}

			sessionAlert.SendAlerts(r.DB, r.MailClient, &model.SendSlackAlertInput{Workspace: workspace, SessionSecureID: session.SecureID, UserIdentifier: session.Identifier, UserProperties: userProperties, UserObject: session.UserObject})
		}
	})
	return nil
}

func (r *Resolver) AddTrackPropertiesImpl(_ context.Context, sessionID int, propertiesObject interface{}) error {
	obj, ok := propertiesObject.(map[string]interface{})
	if !ok {
		return e.New("error converting userObject interface type")
	}
	fields := map[string]string{}
	for k, v := range obj {
		fields[k] = fmt.Sprintf("%v", v)
		if fields[k] == "therewasonceahumblebumblebeeflyingthroughtheforestwhensuddenlyadropofwaterfullyencasedhimittookhimasecondtofigureoutthathesinaraindropsuddenlytheraindrophitthegroundasifhewasdivingintoapoolandheflewawaywithnofurtherissues" {
			return e.New("therewasonceahumblebumblebeeflyingthroughtheforestwhensuddenlyadropofwaterfullyencasedhimittookhimasecondtofigureoutthathesinaraindropsuddenlytheraindrophitthegroundasifhewasdivingintoapoolandheflewawaywithnofurtherissues")
		}
	}
	err := r.AppendProperties(sessionID, fields, PropertyType.TRACK)
	if err != nil {
		return e.Wrap(err, "error adding set of properties to db")
	}
	return nil
}

func (r *Resolver) AddSessionPropertiesImpl(_ context.Context, sessionID int, propertiesObject interface{}) error {
	obj, ok := propertiesObject.(map[string]interface{})
	if !ok {
		return e.New("error converting userObject interface type")
	}
	fields := map[string]string{}
	for k, v := range obj {
		fields[k] = fmt.Sprintf("%v", v)
	}
	err := r.AppendProperties(sessionID, fields, PropertyType.SESSION)
	if err != nil {
		return e.Wrap(err, "error adding set of properties to db")
	}
	return nil
}

func (r *Resolver) getWorkspace(workspaceID int) (*model.Workspace, error) {
	var workspace model.Workspace
	if err := r.DB.Where(&model.Workspace{Model: model.Model{ID: workspaceID}}).First(&workspace).Error; err != nil {
		return nil, e.Wrap(err, "error querying workspace")
	}
	return &workspace, nil
}

func (r *Resolver) isWithinBillingQuota(project *model.Project, workspace *model.Workspace, now time.Time) bool {
	if workspace.TrialEndDate != nil && workspace.TrialEndDate.After(now) {
		return true
	}
	if util.IsOnPrem() {
		return true
	}

	if project.FreeTier {
		sessionCount, err := pricing.GetProjectMeter(r.DB, project)
		if err != nil {
			log.Warn(fmt.Sprintf("error getting sessions meter for project %d", project.ID))
		}
		withinBillingQuota := int64(pricing.TypeToQuota(modelInputs.PlanTypeFree)) > sessionCount
		return withinBillingQuota
	}

	if workspace.AllowMeterOverage {
		return true
	}

	var (
		withinBillingQuota bool
		quota              int
	)
	if workspace.MonthlySessionLimit != nil && *workspace.MonthlySessionLimit > 0 {
		quota = *workspace.MonthlySessionLimit
	} else {
		stripePlan := modelInputs.PlanType(workspace.PlanTier)
		quota = pricing.TypeToQuota(stripePlan)
	}

	monthToDateSessionCount, err := pricing.GetWorkspaceMeter(r.DB, workspace.ID)
	if err != nil {
		log.Warn(fmt.Sprintf("error getting sessions meter for workspace %d", workspace.ID))
	}
	withinBillingQuota = int64(quota) > monthToDateSessionCount
	return withinBillingQuota
}

func (r *Resolver) sendErrorAlert(projectID int, sessionObj *model.Session, group *model.ErrorGroup, visitedUrl string) {
	r.AlertWorkerPool.SubmitRecover(func() {
		var errorAlerts []*model.ErrorAlert
		if err := r.DB.Model(&model.ErrorAlert{}).Where(&model.ErrorAlert{Alert: model.Alert{ProjectID: projectID, Disabled: &model.F}}).Find(&errorAlerts).Error; err != nil {
			log.Error(e.Wrap(err, "error fetching ErrorAlerts object"))
			return
		}

		for _, errorAlert := range errorAlerts {
			if errorAlert.CountThreshold < 1 {
				return
			}
			excludedEnvironments, err := errorAlert.GetExcludedEnvironments()
			if err != nil {
				log.Error(e.Wrap(err, "error getting excluded environments from ErrorAlert"))
				return
			}
			for _, env := range excludedEnvironments {
				if env != nil && *env == sessionObj.Environment {
					return
				}
			}
			if errorAlert.ThresholdWindow == nil {
				t := 30
				errorAlert.ThresholdWindow = &t
			}

			if errorAlert.RegexGroups != nil {
				groups, err := errorAlert.GetRegexGroups()
				if err != nil {
					log.Error(e.Wrap(err, "error getting regex groups from ErrorAlert"))
					continue
				}
				matched := false
				for _, g := range groups {
					if g == nil {
						continue
					}
					matched, err = regexp.MatchString(*g, group.Event)
					if err != nil {
						log.Warn(err)
					}
					if matched {
						break
					}
					if group.MappedStackTrace != nil {
						matched, err = regexp.MatchString(*g, *group.MappedStackTrace)
						if err != nil {
							log.Warn(err)
						}
					} else {
						matched, err = regexp.MatchString(*g, group.StackTrace)
						if err != nil {
							log.Warn(err)
						}
					}
					if matched {
						break
					}
				}
				if matched {
					log.Warn("error event matches regex group, skipping alert...")
					continue
				}
			}

			numErrors := int64(-1)
			if err := r.DB.Raw(`
				SELECT COUNT(*)
				FROM error_objects
				WHERE
					project_id=?
					AND error_group_id=?
					AND created_at > ?
			`, projectID, group.ID, time.Now().Add(time.Duration(-(*errorAlert.ThresholdWindow))*time.Minute)).Scan(&numErrors).Error; err != nil {
				log.Error(e.Wrapf(err, "error counting errors from past %d minutes", *errorAlert.ThresholdWindow))
				return
			}
			if numErrors+1 < int64(errorAlert.CountThreshold) {
				return
			}

			numAlerts := int64(-1)
			if err := r.DB.Raw(`
				SELECT COUNT(*)
				FROM alert_events
				WHERE
					project_id=?
					AND type=?
					AND (error_group_id IS NOT NULL
						AND error_group_id=?)
					AND alert_id=?
					AND created_at > NOW() - ? * (INTERVAL '1 SECOND')
			`, projectID, model.AlertType.ERROR, group.ID, errorAlert.ID, errorAlert.Frequency).Scan(&numAlerts).Error; err != nil {
				log.Error(e.Wrapf(err, "error counting alert events from past %d seconds", errorAlert.Frequency))
				return
			}
			if numAlerts > 0 {
				log.Warnf("num alerts > 0 for project_id=%d, error_group_id=%d", projectID, group.ID)
				return
			}

			var project model.Project
			if err := r.DB.Model(&model.Project{}).Where(&model.Project{Model: model.Model{ID: projectID}}).First(&project).Error; err != nil {
				log.Error(e.Wrap(err, "error querying project"))
				return
			}

			workspace, err := r.getWorkspace(project.WorkspaceID)
			if err != nil {
				log.Error(err)
			}

			errorAlert.SendAlerts(r.DB, r.MailClient, &model.SendSlackAlertInput{Workspace: workspace, SessionSecureID: sessionObj.SecureID, UserIdentifier: sessionObj.Identifier, Group: group, URL: &visitedUrl, ErrorsCount: &numErrors, UserObject: sessionObj.UserObject})
		}
	})
}
<<<<<<< HEAD
=======
func (r *Resolver) SubmitMetricsMessage(ctx context.Context, metrics []*customModels.MetricInput) (int, error) {
	if len(metrics) == 0 {
		log.Errorf("got no metrics for pushmetrics: %+v", metrics)
		return -1, e.New("no metrics provided")
	}
	sessionMetrics := make(map[string][]*customModels.MetricInput)
	for _, m := range metrics {
		if _, ok := sessionMetrics[m.SessionSecureID]; !ok {
			sessionMetrics[m.SessionSecureID] = []*customModels.MetricInput{}
		}
		sessionMetrics[m.SessionSecureID] = append(sessionMetrics[m.SessionSecureID], m)
	}

	for secureID, metrics := range sessionMetrics {
		session := &model.Session{}
		if err := r.DB.Model(&session).Where(&model.Session{SecureID: secureID}).First(&session).Error; err != nil {
			log.Error(err)
			return -1, e.Wrapf(err, "no session found for push metrics: %s", secureID)
		}

		err := r.ProducerQueue.Submit(&kafka_queue.Message{
			Type: kafka_queue.PushMetrics,
			PushMetrics: &kafka_queue.PushMetricsArgs{
				SessionID: session.ID,
				ProjectID: session.ProjectID,
				Metrics:   metrics,
			}}, strconv.Itoa(session.ID))
		if err != nil {
			return -1, err
		}
	}

	return len(metrics), nil
}

func (r *Resolver) AddLegacyMetric(ctx context.Context, sessionID int, metricType customModels.MetricType, name string, value float64) (int, error) {
	session := &model.Session{}
	if err := r.DB.Model(&model.Session{}).Where("id = ?", sessionID).First(&session).Error; err != nil {
		return -1, e.Wrapf(err, "error querying device metric session")
	}
	return r.SubmitMetricsMessage(ctx, []*customModels.MetricInput{{
		SessionSecureID: session.SecureID,
		Name:            name,
		Value:           value,
		Type:            metricType,
		Timestamp:       time.Now(),
	}})
}

func (r *Resolver) addNewMetric(sessionID int, projectID int, m *customModels.MetricInput) {
	newMetric := &model.Metric{
		Name:      m.Name,
		Value:     m.Value,
		ProjectID: projectID,
		SessionID: sessionID,
		Type:      modelInputs.MetricType(m.Type),
		RequestID: m.RequestID,
	}

	if err := r.DB.Create(&newMetric).Error; err != nil {
		log.Error(err)
	}
}

func (r *Resolver) PushMetricsImpl(ctx context.Context, sessionID int, projectID int, metrics []*customModels.MetricInput) {
	for _, m := range metrics {
		if m.Type == customModels.MetricTypeBackend {
			r.addNewMetric(sessionID, projectID, m)
			continue
		}

		existingMetric := &model.Metric{
			Name:      m.Name,
			ProjectID: projectID,
			SessionID: sessionID,
			Type:      modelInputs.MetricType(m.Type),
			RequestID: m.RequestID,
		}
		tx := r.DB.Where(existingMetric).FirstOrCreate(&existingMetric)
		if err := tx.Error; err != nil {
			log.Error(err)
			return
		}
		// Update the existing record if it already exists
		existingMetric.Value = m.Value
		if err := r.DB.Save(&existingMetric).Error; err != nil {
			log.Error(err)
		}
	}
}
>>>>>>> 625a3d1f

func (r *Resolver) ProcessBackendPayloadImpl(ctx context.Context, sessionSecureIds []string, errors []*customModels.BackendErrorObjectInput) {
	querySessionSpan, _ := tracer.StartSpanFromContext(ctx, "public-graph.processBackendPayload", tracer.ResourceName("db.querySessions"))
	querySessionSpan.SetTag("numberOfErrors", len(errors))
	querySessionSpan.SetTag("numberOfSessions", len(sessionSecureIds))

	// Query all sessions related to the current batch of error objects
	sessions := []*model.Session{}
	if err := r.DB.Model(&model.Session{}).Where("secure_id IN ?", sessionSecureIds).Scan(&sessions).Error; err != nil {
		retErr := e.Wrapf(err, "error reading from sessionSecureIds")
		querySessionSpan.Finish(tracer.WithError(retErr))
		log.Error(retErr)
		return
	}

	querySessionSpan.Finish()

	// Index sessions by secure_id
	sessionLookup := make(map[string]*model.Session)
	for _, session := range sessions {
		sessionLookup[session.SecureID] = session
	}

	// Filter out empty errors
	var filteredErrors []*customModels.BackendErrorObjectInput
	for _, errorObject := range errors {
		if errorObject.Event == "[{}]" {
			var objString string
			objBytes, err := json.Marshal(errorObject)
			if err != nil {
				log.Error(e.Wrap(err, "error marshalling error object when filtering"))
				objString = ""
			} else {
				objString = string(objBytes)
			}
			log.WithFields(log.Fields{
				"project_id":        sessionLookup[errorObject.SessionSecureID],
				"session_secure_id": errorObject.SessionSecureID,
				"error_object":      objString,
			}).Warn("caught empty error, continuing...")
		} else {
			filteredErrors = append(filteredErrors, errorObject)
		}
	}
	errors = filteredErrors

	if len(errors) == 0 {
		return
	}

	// Count the number of errors for each project
	errorsByProject := make(map[int]int64)
	for _, err := range errors {
		session := sessionLookup[err.SessionSecureID]
		if session == nil {
			continue
		}
		projectID := session.ProjectID
		errorsByProject[projectID] += 1
	}

	dailyErrorCountSpan, _ := tracer.StartSpanFromContext(ctx, "public-graph.processBackendPayload", tracer.ResourceName("db.updateDailyErrorCounts"))
	dailyErrorCountSpan.SetTag("numberOfErrors", len(errors))
	dailyErrorCountSpan.SetTag("numberOfProjects", len(errorsByProject))

	// For each project, increment daily error count by the current error count
	n := time.Now()
	currentDate := time.Date(n.UTC().Year(), n.UTC().Month(), n.UTC().Day(), 0, 0, 0, 0, time.UTC)

	dailyErrorCounts := make([]*model.DailyErrorCount, 0)
	for projectId, count := range errorsByProject {
		errorCount := model.DailyErrorCount{
			ProjectID: projectId,
			Date:      &currentDate,
			Count:     count,
			ErrorType: model.ErrorType.BACKEND,
		}
		dailyErrorCounts = append(dailyErrorCounts, &errorCount)
	}

	// Upsert error counts into daily_error_counts
	if err := r.DB.Table(model.DAILY_ERROR_COUNTS_TBL).Clauses(clause.OnConflict{
		OnConstraint: model.DAILY_ERROR_COUNTS_UNIQ,
		DoUpdates:    clause.Assignments(map[string]interface{}{"count": gorm.Expr("daily_error_counts.count + excluded.count")}),
	}).Create(&dailyErrorCounts).Error; err != nil {
		wrapped := e.Wrap(err, "error updating daily error count")
		dailyErrorCountSpan.Finish(tracer.WithError(wrapped))
		log.Error(wrapped)
		return
	}

	dailyErrorCountSpan.Finish()

	// put errors in db
	putErrorsToDBSpan, _ := tracer.StartSpanFromContext(ctx, "public-graph.processBackendPayload",
		tracer.ResourceName("db.errors"))
	groups := make(map[int]struct {
		Group      *model.ErrorGroup
		VisitedURL string
		SessionObj *model.Session
	})
	for _, v := range errors {
		traceBytes, err := json.Marshal(v.StackTrace)
		if err != nil {
			log.Errorf("Error marshaling trace: %v", v.StackTrace)
			continue
		}
		traceString := string(traceBytes)

		sessionObj := sessionLookup[v.SessionSecureID]
		if sessionObj == nil {
			continue
		}
		projectID := sessionObj.ProjectID

		errorToInsert := &model.ErrorObject{
			ProjectID:   projectID,
			SessionID:   sessionObj.ID,
			Environment: sessionObj.Environment,
			Event:       v.Event,
			Type:        model.ErrorType.BACKEND,
			URL:         v.URL,
			Source:      v.Source,
			OS:          sessionObj.OSName,
			Browser:     sessionObj.BrowserName,
			StackTrace:  &traceString,
			Timestamp:   v.Timestamp,
			Payload:     v.Payload,
			RequestID:   &v.RequestID,
		}

		//create error fields array
		metaFields := []*model.ErrorField{}
		metaFields = append(metaFields, &model.ErrorField{ProjectID: projectID, Name: "browser", Value: sessionObj.BrowserName})
		metaFields = append(metaFields, &model.ErrorField{ProjectID: projectID, Name: "os_name", Value: sessionObj.OSName})
		metaFields = append(metaFields, &model.ErrorField{ProjectID: projectID, Name: "visited_url", Value: errorToInsert.URL})
		metaFields = append(metaFields, &model.ErrorField{ProjectID: projectID, Name: "event", Value: errorToInsert.Event})
		group, err := r.HandleErrorAndGroup(errorToInsert, v.StackTrace, nil, metaFields, projectID)
		if err != nil {
			log.Errorf("Error updating error group: %v", errorToInsert)
			continue
		}

		groups[group.ID] = struct {
			Group      *model.ErrorGroup
			VisitedURL string
			SessionObj *model.Session
		}{Group: group, VisitedURL: errorToInsert.URL, SessionObj: sessionObj}
	}

	for _, data := range groups {
		r.sendErrorAlert(data.Group.ProjectID, data.SessionObj, data.Group, data.VisitedURL)
	}

	putErrorsToDBSpan.Finish()

	now := time.Now()
	if err := r.DB.Model(&model.Session{}).Where("secure_id IN ?", sessionSecureIds).Updates(&model.Session{PayloadUpdatedAt: &now}).Error; err != nil {
		log.Error(e.Wrap(err, "error updating session payload time"))
		return
	}
}

func (r *Resolver) ProcessPayload(ctx context.Context, sessionID int, events customModels.ReplayEventsInput, messages string, resources string, errors []*customModels.ErrorObjectInput, isBeacon bool, hasSessionUnloaded bool, highlightLogs *string) {
	querySessionSpan, _ := tracer.StartSpanFromContext(ctx, "public-graph.pushPayload", tracer.ResourceName("db.querySession"))
	querySessionSpan.SetTag("sessionID", sessionID)
	querySessionSpan.SetTag("messagesLength", len(messages))
	querySessionSpan.SetTag("resourcesLength", len(resources))
	querySessionSpan.SetTag("numberOfErrors", len(errors))
	querySessionSpan.SetTag("numberOfEvents", len(events.Events))
	if highlightLogs != nil {
		logsArray := strings.Split(*highlightLogs, "\n")
		for _, clientLog := range logsArray {
			if clientLog != "" {
				log.Warnf("[Client]%s", clientLog)
			}
		}
	}
	sessionObj := &model.Session{}
	if err := r.DB.Where(&model.Session{Model: model.Model{ID: sessionID}}).First(&sessionObj).Error; err != nil {
		retErr := e.Wrapf(err, "error reading from session %v", sessionID)
		querySessionSpan.Finish(tracer.WithError(retErr))
		log.Error(retErr)
		return
	}
	querySessionSpan.SetTag("project_id", sessionObj.ProjectID)
	querySessionSpan.Finish()

	// If the session is processing or processed, set ResumedAfterProcessedTime and continue
	if (sessionObj.Lock.Valid && !sessionObj.Lock.Time.IsZero()) || (sessionObj.Processed != nil && *sessionObj.Processed) {
		if sessionObj.ResumedAfterProcessedTime == nil {
			now := time.Now()
			if err := r.DB.Model(&model.Session{Model: model.Model{ID: sessionID}}).Update("ResumedAfterProcessedTime", &now).Error; err != nil {
				log.Error(e.Wrap(err, "error updating session ResumedAfterProcessedTime"))
			}
		}
	}

	var g errgroup.Group

	projectID := sessionObj.ProjectID
	hasBeacon := sessionObj.BeaconTime != nil
	g.Go(func() error {
		parseEventsSpan, _ := tracer.StartSpanFromContext(ctx, "public-graph.pushPayload",
			tracer.ResourceName("go.parseEvents"), tracer.Tag("project_id", projectID))
		if hasBeacon {
			r.DB.Table("events_objects_partitioned").Where(&model.EventsObject{SessionID: sessionID, IsBeacon: true}).Delete(&model.EventsObject{})
		}
		if evs := events.Events; len(evs) > 0 {
			// TODO: this isn't very performant, as marshaling the whole event obj to a string is expensive;
			// should fix at some point.
			eventBytes, err := json.Marshal(events)
			if err != nil {
				return e.Wrap(err, "error marshaling events from schema interfaces")
			}
			parsedEvents, err := parse.EventsFromString(string(eventBytes))
			if err != nil {
				return e.Wrap(err, "error parsing events from schema interfaces")
			}

			var lastUserInteractionTimestamp time.Time
			for _, event := range parsedEvents.Events {
				if event.Type == parse.FullSnapshot {
					// If we see a snapshot event, attempt to inject CORS stylesheets.
					d, err := parse.InjectStylesheets(event.Data)
					if err != nil {
						log.Error(e.Wrap(err, "Error unmarshalling full snapshot"))
						continue
					}
					event.Data = d
				} else if event.Type == parse.IncrementalSnapshot {
					mouseInteractionEventData, err := parse.UnmarshallMouseInteractionEvent(event.Data)
					if err != nil {
						log.Error(e.Wrap(err, "Error unmarshalling incremental event"))
						continue
					}
					if _, ok := map[parse.EventSource]bool{
						parse.MouseMove: true, parse.MouseInteraction: true, parse.Scroll: true,
						parse.Input: true, parse.TouchMove: true, parse.Drag: true,
					}[*mouseInteractionEventData.Source]; !ok {
						continue
					}
					lastUserInteractionTimestamp = event.Timestamp.Round(time.Millisecond)
				}
			}
			// Re-format as a string to write to the db.
			b, err := json.Marshal(parsedEvents)
			if err != nil {
				return e.Wrap(err, "error marshaling events from schema interfaces")
			}
			obj := &model.EventsObject{SessionID: sessionID, Events: string(b), IsBeacon: isBeacon}
			if err := r.DB.Table("events_objects_partitioned").Create(obj).Error; err != nil {
				return e.Wrap(err, "error creating events object")
			}
			if !lastUserInteractionTimestamp.IsZero() {
				if err := r.DB.Model(&sessionObj).Update("LastUserInteractionTime", lastUserInteractionTimestamp).Error; err != nil {
					return e.Wrap(err, "error updating LastUserInteractionTime")
				}
			}
		}
		parseEventsSpan.Finish()
		return nil
	})

	// unmarshal messages
	g.Go(func() error {
		unmarshalMessagesSpan, _ := tracer.StartSpanFromContext(ctx, "public-graph.pushPayload",
			tracer.ResourceName("go.unmarshal.messages"), tracer.Tag("project_id", projectID))
		if hasBeacon {
			r.DB.Where(&model.MessagesObject{SessionID: sessionID, IsBeacon: true}).Delete(&model.MessagesObject{})
		}
		messagesParsed := make(map[string][]interface{})
		if err := json.Unmarshal([]byte(messages), &messagesParsed); err != nil {
			return e.Wrap(err, "error decoding message data")
		}
		if len(messagesParsed["messages"]) > 0 {
			obj := &model.MessagesObject{SessionID: sessionID, Messages: messages, IsBeacon: isBeacon}
			if err := r.DB.Create(obj).Error; err != nil {
				return e.Wrap(err, "error creating messages object")
			}
		}
		unmarshalMessagesSpan.Finish()
		return nil
	})

	// unmarshal resources
	g.Go(func() error {
		unmarshalResourcesSpan, _ := tracer.StartSpanFromContext(ctx, "public-graph.pushPayload",
			tracer.ResourceName("go.unmarshal.resources"), tracer.Tag("project_id", projectID))
		if hasBeacon {
			r.DB.Where(&model.ResourcesObject{SessionID: sessionID, IsBeacon: true}).Delete(&model.ResourcesObject{})
		}
		resourcesParsed := make(map[string][]interface{})
		if err := json.Unmarshal([]byte(resources), &resourcesParsed); err != nil {
			return e.Wrap(err, "error decoding resource data")
		}
		if len(resourcesParsed["resources"]) > 0 {
			obj := &model.ResourcesObject{SessionID: sessionID, Resources: resources, IsBeacon: isBeacon}
			if err := r.DB.Create(obj).Error; err != nil {
				return e.Wrap(err, "error creating resources object")
			}
		}
		unmarshalResourcesSpan.Finish()
		return nil
	})

	// process errors
	g.Go(func() error {
		if hasBeacon {
			r.DB.Where(&model.ErrorObject{SessionID: sessionID, IsBeacon: true}).Delete(&model.ErrorObject{})
		}
		// filter out empty errors
		var filteredErrors []*customModels.ErrorObjectInput
		for _, errorObject := range errors {
			if errorObject.Event == "[{}]" {
				var objString string
				objBytes, err := json.Marshal(errorObject)
				if err != nil {
					log.Error(e.Wrap(err, "error marshalling error object when filtering"))
					objString = ""
				} else {
					objString = string(objBytes)
				}
				log.WithFields(log.Fields{
					"project_id":   projectID,
					"session_id":   sessionID,
					"error_object": objString,
				}).Warn("caught empty error, continuing...")
			} else {
				filteredErrors = append(filteredErrors, errorObject)
			}
		}
		errors = filteredErrors

		// increment daily error table
		if len(errors) > 0 {
			n := time.Now()
			currentDate := time.Date(n.UTC().Year(), n.UTC().Month(), n.UTC().Day(), 0, 0, 0, 0, time.UTC)
			dailyErrorCount := model.DailyErrorCount{
				ProjectID: projectID,
				Date:      &currentDate,
				Count:     int64(len(errors)),
				ErrorType: model.ErrorType.FRONTEND,
			}

			// Upsert error counts into daily_error_counts
			if err := r.DB.Table(model.DAILY_ERROR_COUNTS_TBL).Clauses(clause.OnConflict{
				OnConstraint: model.DAILY_ERROR_COUNTS_UNIQ,
				DoUpdates:    clause.Assignments(map[string]interface{}{"count": gorm.Expr("daily_error_counts.count + excluded.count")}),
			}).Create(&dailyErrorCount).Error; err != nil {
				return e.Wrap(err, "error getting or creating daily error count")
			}
		}

		// put errors in db
		putErrorsToDBSpan, _ := tracer.StartSpanFromContext(ctx, "public-graph.pushPayload",
			tracer.ResourceName("db.errors"), tracer.Tag("project_id", projectID))
		groups := make(map[int]struct {
			Group      *model.ErrorGroup
			VisitedURL string
			SessionObj *model.Session
		})
		for _, v := range errors {
			traceBytes, err := json.Marshal(v.StackTrace)
			if err != nil {
				log.Errorf("Error marshaling trace: %v", v.StackTrace)
				continue
			}
			traceString := string(traceBytes)

			errorToInsert := &model.ErrorObject{
				ProjectID:    projectID,
				SessionID:    sessionID,
				Environment:  sessionObj.Environment,
				Event:        v.Event,
				Type:         v.Type,
				URL:          v.URL,
				Source:       v.Source,
				LineNumber:   v.LineNumber,
				ColumnNumber: v.ColumnNumber,
				OS:           sessionObj.OSName,
				Browser:      sessionObj.BrowserName,
				StackTrace:   &traceString,
				Timestamp:    v.Timestamp,
				Payload:      v.Payload,
				RequestID:    nil,
				IsBeacon:     isBeacon,
			}

			//create error fields array
			metaFields := []*model.ErrorField{}
			metaFields = append(metaFields, &model.ErrorField{ProjectID: projectID, Name: "browser", Value: sessionObj.BrowserName})
			metaFields = append(metaFields, &model.ErrorField{ProjectID: projectID, Name: "os_name", Value: sessionObj.OSName})
			metaFields = append(metaFields, &model.ErrorField{ProjectID: projectID, Name: "visited_url", Value: errorToInsert.URL})
			metaFields = append(metaFields, &model.ErrorField{ProjectID: projectID, Name: "event", Value: errorToInsert.Event})
			group, err := r.HandleErrorAndGroup(errorToInsert, "", v.StackTrace, metaFields, projectID)
			if err != nil {
				log.Errorf("Error updating error group: %v", errorToInsert)
				continue
			}

			groups[group.ID] = struct {
				Group      *model.ErrorGroup
				VisitedURL string
				SessionObj *model.Session
			}{Group: group, VisitedURL: errorToInsert.URL, SessionObj: sessionObj}
		}

		for _, data := range groups {
			r.sendErrorAlert(data.Group.ProjectID, data.SessionObj, data.Group, data.VisitedURL)
		}

		putErrorsToDBSpan.Finish()
		return nil
	})

	if err := g.Wait(); err != nil {
		log.Error(err)
		return
	}

	now := time.Now()
	var beaconTime *time.Time = nil
	if isBeacon {
		beaconTime = &now
	}

	sessionHasErrors := len(errors) > 0
	// We care about if the session in it's entirety has errors or not.
	// `ProcessPayload` is run on chunks of a session so we need to check if we've seen any errors
	// in previous chunks.
	if sessionObj != nil && sessionObj.HasErrors != nil {
		if *sessionObj.HasErrors {
			sessionHasErrors = true
		}
	}

	fieldsToUpdate := model.Session{
		PayloadUpdatedAt: &now, BeaconTime: beaconTime, HasUnloaded: hasSessionUnloaded, Processed: &model.F, ObjectStorageEnabled: &model.F, Chunked: &model.F, Excluded: &model.F,
	}

	// We only want to update the `HasErrors` field if the session has errors.
	if sessionHasErrors {
		fieldsToUpdate.HasErrors = &model.T

		if err := r.DB.Model(&model.Session{Model: model.Model{ID: sessionID}}).
			Select("PayloadUpdatedAt", "BeaconTime", "HasUnloaded", "Processed", "ObjectStorageEnabled", "Excluded", "HasErrors").
			Updates(&fieldsToUpdate).Error; err != nil {
			log.Error(e.Wrap(err, "error updating session payload time and beacon time with errors"))
			return
		}
	} else {
		if err := r.DB.Model(&model.Session{Model: model.Model{ID: sessionID}}).
			Select("PayloadUpdatedAt", "BeaconTime", "HasUnloaded", "Processed", "ObjectStorageEnabled", "Excluded").
			Updates(&fieldsToUpdate).Error; err != nil {
			log.Error(e.Wrap(err, "error updating session payload time and beacon time"))
			return
		}
	}

	// If the session was previously marked as processed, clear this
	// in OpenSearch so that it's treated as a live session again.
	if sessionObj.Processed != nil && *sessionObj.Processed {
		if err := r.OpenSearch.Update(opensearch.IndexSessions, sessionObj.ID, map[string]interface{}{
			"processed":  false,
			"Excluded":   false,
			"has_errors": sessionHasErrors,
		}); err != nil {
			log.Error(e.Wrap(err, "error updating session in opensearch"))
			return
		}
	}

	if sessionHasErrors {
		if err := r.OpenSearch.Update(opensearch.IndexSessions, sessionObj.ID, map[string]interface{}{
			"has_errors": true,
		}); err != nil {
			log.Error(e.Wrap(err, "error setting has_errors on session in opensearch"))
			return
		}
	}
}<|MERGE_RESOLUTION|>--- conflicted
+++ resolved
@@ -1416,8 +1416,6 @@
 		}
 	})
 }
-<<<<<<< HEAD
-=======
 func (r *Resolver) SubmitMetricsMessage(ctx context.Context, metrics []*customModels.MetricInput) (int, error) {
 	if len(metrics) == 0 {
 		log.Errorf("got no metrics for pushmetrics: %+v", metrics)
@@ -1508,7 +1506,6 @@
 		}
 	}
 }
->>>>>>> 625a3d1f
 
 func (r *Resolver) ProcessBackendPayloadImpl(ctx context.Context, sessionSecureIds []string, errors []*customModels.BackendErrorObjectInput) {
 	querySessionSpan, _ := tracer.StartSpanFromContext(ctx, "public-graph.processBackendPayload", tracer.ResourceName("db.querySessions"))
