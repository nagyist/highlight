package graph

import (
	"context"
	"encoding/json"
	"errors"
	"fmt"
	"io/ioutil"
	"math/rand"
	"net/http"
	"strconv"
	"time"

	"github.com/highlight-run/highlight/backend/model"
	"github.com/mssola/user_agent"
	e "github.com/pkg/errors"
	log "github.com/sirupsen/logrus"
	"github.com/slack-go/slack"
	"gorm.io/gorm"
)

// This file will not be regenerated automatically.
//
//
// It serves as dependency injection for your app, add any dependencies you require here.

type Resolver struct {
	DB *gorm.DB
}

type Location struct {
	City      string      `json:"city"`
	Postal    string      `json:"postal"`
	Latitude  interface{} `json:"latitude"`
	Longitude interface{} `json:"longitude"`
	State     string      `json:"state"`
}

type DeviceDetails struct {
	IsBot          bool   `json:"is_bot"`
	OSName         string `json:"os_name"`
	OSVersion      string `json:"os_version"`
	BrowserName    string `json:"browser_name"`
	BrowserVersion string `json:"browser_version"`
}

type Property string

var PropertyType = struct {
	USER    Property
	SESSION Property
	TRACK   Property
}{
	USER:    "user",
	SESSION: "session",
	TRACK:   "track",
}

type ErrorMetaData struct {
	Timestamp  time.Time `json:"timestamp"`
	ErrorID    int       `json:"error_id"`
	SessionID  int       `json:"session_id"`
	Browser    string    `json:"browser"`
	OS         string    `json:"os"`
	VisitedURL string    `json:"visited_url"`
}

type FieldData struct {
	Name  string
	Value string
}

//Change to AppendProperties(sessionId,properties,type)
func (r *Resolver) AppendProperties(sessionID int, properties map[string]string, propType Property) error {
	session := &model.Session{}
	res := r.DB.Where(&model.Session{Model: model.Model{ID: sessionID}}).First(&session)
	if err := res.Error; err != nil || errors.Is(err, gorm.ErrRecordNotFound) {
		return e.Wrap(err, "error receiving session")
	}

	modelFields := []*model.Field{}
	for k, fv := range properties {
		modelFields = append(modelFields, &model.Field{OrganizationID: session.OrganizationID, Name: k, Value: fv, Type: string(propType)})
	}

	err := r.AppendFields(modelFields, session)
	if err != nil {
		return e.Wrap(err, "error appending fields")
	}

	return nil
}

func (r *Resolver) AppendFields(fields []*model.Field, session *model.Session) error {
	fieldsToAppend := []*model.Field{}
	var newFieldGroup []FieldData
	exists := false
	if session.FieldGroup != nil {
		if err := json.Unmarshal([]byte(*session.FieldGroup), &newFieldGroup); err != nil {
			return e.Wrap(err, "error decoding session field group")
		}
	}
	for _, f := range fields {
		field := &model.Field{}
		res := r.DB.Where(f).First(&field)
		// If the field doesn't exist, we create it.
		if err := res.Error; err != nil || errors.Is(err, gorm.ErrRecordNotFound) {
			if err := r.DB.Create(f).Error; err != nil {
				return e.Wrap(err, "error creating field")
			}
			fieldsToAppend = append(fieldsToAppend, f)
			newFieldGroup = append(newFieldGroup, FieldData{
				Name:  f.Name,
				Value: f.Value,
			})
		} else {
			exists = false
			for _, existing := range newFieldGroup {
				if field.Name == existing.Name && field.Value == existing.Value {
					exists = true
				}
			}
			fieldsToAppend = append(fieldsToAppend, field)
			if !exists {
				newFieldGroup = append(newFieldGroup, FieldData{
					Name:  field.Name,
					Value: field.Value,
				})
			}
		}
	}
	fieldBytes, err := json.Marshal(newFieldGroup)
	if err != nil {
		return e.Wrap(err, "Error marshalling session field group")
	}
	fieldString := string(fieldBytes)

	if err := r.DB.Model(session).Updates(&model.Session{FieldGroup: &fieldString}).Error; errors.Is(err, gorm.ErrRecordNotFound) || err != nil {
		return e.Wrap(err, "Error updating session field group")
	}
	// We append to this session in the join table regardless.
	if err := r.DB.Model(session).Association("Fields").Append(fieldsToAppend); err != nil {
		return e.Wrap(err, "error updating fields")
	}
	return nil
}

func (r *Resolver) HandleErrorAndGroup(errorObj *model.ErrorObject, frames []interface{}, fields []*model.ErrorField) (*model.ErrorGroup, error) {
	firstFrameBytes, err := json.Marshal(frames)
	if err != nil {
		return nil, e.Wrap(err, "Error marshalling first frame")
	}
	frameString := string(firstFrameBytes)

	errorGroup := &model.ErrorGroup{}

	// Query the DB for errors w/ 1) the same events string and 2) the same trace string.
	// If it doesn't exist, we create a new error group.
	if res := r.DB.Where(&model.ErrorGroup{
		OrganizationID: errorObj.OrganizationID,
		Event:          errorObj.Event,
		Trace:          frameString,
		Type:           errorObj.Type,
	}).First(&errorGroup); errors.Is(err, gorm.ErrRecordNotFound) || res.Error != nil {
		newErrorGroup := &model.ErrorGroup{
			OrganizationID: errorObj.OrganizationID,
			Event:          errorObj.Event,
			Trace:          frameString,
			Type:           errorObj.Type,
			Resolved:       &model.F,
		}
		if err := r.DB.Create(newErrorGroup).Error; err != nil {
			return nil, e.Wrap(err, "Error creating new error group")
		}
		errorGroup = newErrorGroup
	}
	errorObj.ErrorGroupID = errorGroup.ID
	if err := r.DB.Create(errorObj).Error; err != nil {
		return nil, e.Wrap(err, "Error performing error insert for error")
	}

	var newMetadataLog []ErrorMetaData
	if errorGroup.MetadataLog != nil {
		if err := json.Unmarshal([]byte(*errorGroup.MetadataLog), &newMetadataLog); err != nil {
			return nil, e.Wrap(err, "error decoding time log data")
		}
	}

	newMetadataLog = append(newMetadataLog, ErrorMetaData{
		Timestamp:  errorObj.CreatedAt,
		ErrorID:    errorObj.ID,
		SessionID:  errorObj.SessionID,
		OS:         errorObj.OS,
		Browser:    errorObj.Browser,
		VisitedURL: errorObj.URL,
	})

	logBytes, err := json.Marshal(newMetadataLog)
	if err != nil {
		return nil, e.Wrap(err, "Error marshalling metadata log")
	}
	logString := string(logBytes)

	if res := r.DB.Model(errorGroup).Updates(&model.ErrorGroup{MetadataLog: &logString}); errors.Is(err, gorm.ErrRecordNotFound) || res.Error != nil {
		return nil, e.Wrap(err, "Error updating error group metadata log")
	}

	err = r.AppendErrorFields(fields, errorGroup)
	if err != nil {
		return nil, e.Wrap(err, "error appending error fields")
	}

	return errorGroup, nil
}

func (r *Resolver) AppendErrorFields(fields []*model.ErrorField, errorGroup *model.ErrorGroup) error {
	fieldsToAppend := []*model.ErrorField{}
	var newFieldGroup []FieldData
	exists := false
	if errorGroup.FieldGroup != nil {
		if err := json.Unmarshal([]byte(*errorGroup.FieldGroup), &newFieldGroup); err != nil {
			return e.Wrap(err, "error decoding error group field group data")
		}
	}
	for _, f := range fields {
		field := &model.ErrorField{}
		res := r.DB.Where(f).First(&field)
		// If the field doesn't exist, we create it.
		if err := res.Error; err != nil || errors.Is(err, gorm.ErrRecordNotFound) {
			if err := r.DB.Create(f).Error; err != nil {
				return e.Wrap(err, "error creating error field")
			}
			fieldsToAppend = append(fieldsToAppend, f)
			newFieldGroup = append(newFieldGroup, FieldData{
				Name:  f.Name,
				Value: f.Value,
			})
		} else {
			exists = false
			for _, existing := range newFieldGroup {
				if field.Name == existing.Name && field.Value == existing.Value {
					exists = true
				}
			}
			fieldsToAppend = append(fieldsToAppend, field)
			if !exists {
				newFieldGroup = append(newFieldGroup, FieldData{
					Name:  field.Name,
					Value: field.Value,
				})
			}
		}
	}
	fieldBytes, err := json.Marshal(newFieldGroup)
	if err != nil {
		return e.Wrap(err, "Error marshalling error group field group")
	}
	fieldString := string(fieldBytes)

	if res := r.DB.Model(errorGroup).Updates(&model.ErrorGroup{FieldGroup: &fieldString}); errors.Is(err, gorm.ErrRecordNotFound) || res.Error != nil {
		return e.Wrap(err, "Error updating error group field group")
	}
	// We append to this session in the join table regardless.
	if err := r.DB.Model(errorGroup).Association("Fields").Append(fieldsToAppend); err != nil {
		return e.Wrap(err, "error updating error fields")
	}
	return nil
}

func (r *Resolver) SendSlackErrorMessage(group *model.ErrorGroup, org_id int, session_id int, user_identifier string, url string) error {
	organization := &model.Organization{}
	res := r.DB.Where("id = ?", org_id).First(&organization)
	if err := res.Error; err != nil {
		return e.Wrap(err, "error messaging organization")
	}
	if organization.SlackWebhookURL == nil || group == nil {
		return nil
	}
	shortEvent := group.Event
	if len(group.Event) > 50 {
		shortEvent = group.Event[:50] + "..."
	}
	errorLink := fmt.Sprintf("<https://app.highlight.run/%d/errors/%d/>", org_id, group.ID)
	sessionLink := fmt.Sprintf("<https://app.highlight.run/%d/sessions/%d/>", org_id, session_id)
	msg := slack.WebhookMessage{
		Text: group.Event,
		Blocks: &slack.Blocks{
			BlockSet: []slack.Block{
				slack.NewSectionBlock(
					slack.NewTextBlockObject(slack.MarkdownType, "*Highlight Error:*\n\n"+shortEvent+"\n"+errorLink, false, false),
					[]*slack.TextBlockObject{
						slack.NewTextBlockObject(slack.MarkdownType, "*Organization:*\n"+fmt.Sprintf("%d", org_id), false, false),
						slack.NewTextBlockObject(slack.MarkdownType, "*User:*\n"+user_identifier, false, false),
						slack.NewTextBlockObject(slack.MarkdownType, "*Session:*\n"+sessionLink, false, false),
						slack.NewTextBlockObject(slack.MarkdownType, "*Visited Url:*\n"+url, false, false),
					},
					nil,
				),
				slack.NewDividerBlock(),
				slack.NewActionBlock(
					"",
					slack.NewButtonBlockElement(
						"",
						"click",
						slack.NewTextBlockObject(
							slack.PlainTextType,
							"Resolve...",
							false,
							false,
						),
					),
				),
			},
		},
	}
	err := slack.PostWebhook(
		*organization.SlackWebhookURL,
		&msg,
	)
	if err != nil {
		return e.Wrap(err, "error sending slack msg")
	}
	return nil
}

func GetLocationFromIP(ip string) (location *Location, err error) {
	url := fmt.Sprintf("http://geolocation-db.com/json/%s", ip)
	method := "GET"

	client := &http.Client{}
	req, err := http.NewRequest(method, url, nil)
	if err != nil {
		return nil, err
	}

	res, err := client.Do(req)
	if err != nil {
		return nil, err
	}

	defer res.Body.Close()

	body, err := ioutil.ReadAll(res.Body)
	if err != nil {
		return nil, err
	}

	err = json.Unmarshal(body, &location)
	if err != nil {
		return nil, err
	}

	// long and lat should be float
	switch location.Longitude.(type) {
	case float64:
	default:
		location.Longitude = nil
	}
	switch location.Latitude.(type) {
	case float64:
	default:
		location.Latitude = nil
	}

	return location, nil
}

func GetDeviceDetails(userAgentString string) (deviceDetails DeviceDetails) {
	userAgent := user_agent.New(userAgentString)
	deviceDetails.IsBot = userAgent.Bot()
	deviceDetails.OSName = userAgent.OSInfo().Name
	deviceDetails.OSVersion = userAgent.OSInfo().Version
	deviceDetails.BrowserName, deviceDetails.BrowserVersion = userAgent.Browser()
	return deviceDetails
}

func InitializeSessionImplementation(r *mutationResolver, ctx context.Context, organizationVerboseID string, enableStrictPrivacy bool, clientVersion string, firstloadVersion string, clientConfig string, environment string, fingerprint string) (*model.Session, error) {
	organizationID := model.FromVerboseID(organizationVerboseID)
	organization := &model.Organization{}
	if err := r.DB.Where(&model.Organization{Model: model.Model{ID: organizationID}}).First(&organization).Error; err != nil {
		return nil, e.Wrap(err, "org doesn't exist")
	}

	// Get the user's ip, get geolocation data
	location := &Location{
		City:      "",
		Postal:    "",
		Latitude:  0.0,
		Longitude: 0.0,
		State:     "",
	}
	ip, ok := ctx.Value("ip").(string)
	if ok {
		fetchedLocation, err := GetLocationFromIP(ip)
		if err != nil || fetchedLocation == nil {
			log.Errorf("error getting user's location: %v", err)
		} else {
			location = fetchedLocation
		}
	}

	// Parse the user-agent string
	var deviceDetails DeviceDetails
	if userAgentString, ok := ctx.Value("userAgent").(string); ok {
		deviceDetails = GetDeviceDetails(userAgentString)
	}

	// Get the language from the request header
	acceptLanguageString := ctx.Value("acceptLanguage").(string)
	n := time.Now()
	userId := 5000 + rand.Intn(5000)
	var fingerprintInt int = 0
	if val, err := strconv.Atoi(fingerprint); err == nil {
		fingerprintInt = val
	}

	session := &model.Session{
		UserID:              userId,
		Fingerprint:         fingerprintInt,
		OrganizationID:      organizationID,
		City:                location.City,
		State:               location.State,
		Postal:              location.Postal,
		Latitude:            location.Latitude.(float64),
		Longitude:           location.Longitude.(float64),
		OSName:              deviceDetails.OSName,
		OSVersion:           deviceDetails.OSVersion,
		BrowserName:         deviceDetails.BrowserName,
		BrowserVersion:      deviceDetails.BrowserVersion,
		Language:            acceptLanguageString,
		Processed:           &model.F,
		PayloadUpdatedAt:    &n,
		EnableStrictPrivacy: &enableStrictPrivacy,
		FirstloadVersion:    firstloadVersion,
		ClientVersion:       clientVersion,
		ClientConfig:        &clientConfig,
		Environment:         environment,
	}

	if err := r.DB.Create(session).Error; err != nil {
		return nil, e.Wrap(err, "error creating session")
	}

	sessionProperties := map[string]string{
		"os_name":         deviceDetails.OSName,
		"os_version":      deviceDetails.OSVersion,
		"browser_name":    deviceDetails.BrowserName,
		"browser_version": deviceDetails.BrowserVersion,
<<<<<<< HEAD
		"environment":     environment,
=======
		"device_id":       strconv.Itoa(session.Fingerprint),
>>>>>>> 5a2d56ee
	}
	if err := r.AppendProperties(session.ID, sessionProperties, PropertyType.SESSION); err != nil {
		return nil, e.Wrap(err, "error adding set of properites to db")
	}

	// Update session count on dailydb
	dailySession := &model.DailySessionCount{}
	currentDate := time.Date(n.UTC().Year(), n.UTC().Month(), n.UTC().Day(), 0, 0, 0, 0, time.UTC)
	if err := r.DB.Where(&model.DailySessionCount{
		OrganizationID: organizationID,
		Date:           &currentDate,
	}).Attrs(&model.DailySessionCount{
		Count: 0,
	}).FirstOrCreate(&dailySession).Error; err != nil {
		return nil, e.Wrap(err, "Error creating new daily session")
	}

	if err := r.DB.Exec("UPDATE daily_session_counts SET count = count + 1 WHERE date = ? AND organization_id = ?", currentDate, organizationID).Error; err != nil {
		return nil, e.Wrap(err, "Error incrementing session count in db")
	}
	return session, nil

}<|MERGE_RESOLUTION|>--- conflicted
+++ resolved
@@ -446,11 +446,8 @@
 		"os_version":      deviceDetails.OSVersion,
 		"browser_name":    deviceDetails.BrowserName,
 		"browser_version": deviceDetails.BrowserVersion,
-<<<<<<< HEAD
 		"environment":     environment,
-=======
 		"device_id":       strconv.Itoa(session.Fingerprint),
->>>>>>> 5a2d56ee
 	}
 	if err := r.AppendProperties(session.ID, sessionProperties, PropertyType.SESSION); err != nil {
 		return nil, e.Wrap(err, "error adding set of properites to db")
