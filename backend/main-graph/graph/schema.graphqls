--- conflicted
+++ resolved
@@ -74,10 +74,7 @@
   deleteOrganization(id: ID!): Boolean
   sendAdminInvite(organization_id: ID!, email: String!): String
   addAdminToOrganization(organization_id: ID!, invite_id: String!): ID
-<<<<<<< HEAD
   createSegment(organization_id: ID!, name: String, params: [Any]!): Segment
   deleteSegment(segment_id: ID!): Boolean
-=======
   createCheckout(organization_id: ID!, price_id: String!): String!
->>>>>>> 02425c87
 }