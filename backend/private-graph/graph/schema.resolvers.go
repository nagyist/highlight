--- conflicted
+++ resolved
@@ -737,14 +737,6 @@
 		return nil, e.Wrap(err, "couldn't retrieve stripe customer data")
 	}
 
-<<<<<<< HEAD
-=======
-	// If there are multiple subscriptions, it's ambiguous which one should be updated, so throw an error
-	if len(c.Subscriptions.Data) > 1 {
-		return nil, e.New("STRIPE_INTEGRATION_ERROR cannot update stripe subscription - customer has multiple subscriptions")
-	}
-
->>>>>>> 781ad9e5
 	subscriptions := c.Subscriptions.Data
 	pricing.FillProducts(r.StripeClient, subscriptions)
 
@@ -878,13 +870,10 @@
 	}
 
 	// If there's no existing subscription, we create a checkout.
-	newSubItems := []*stripe.CheckoutSessionLineItemParams{}
-	for productType, price := range prices {
-		subItem := stripe.CheckoutSessionLineItemParams{
-			Price: &price.ID,
-		}
-		if productType == pricing.ProductTypeBase {
-			subItem.Quantity = stripe.Int64(1)
+	newSubItems := []*stripe.CheckoutSessionSubscriptionDataItemsParams{}
+	for _, price := range prices {
+		subItem := stripe.CheckoutSessionSubscriptionDataItemsParams{
+			Plan: &price.ID,
 		}
 		newSubItems = append(newSubItems, &subItem)
 	}
@@ -895,9 +884,11 @@
 		PaymentMethodTypes: stripe.StringSlice([]string{
 			"card",
 		}),
-		Customer:  workspace.StripeCustomerID,
-		LineItems: newSubItems,
-		Mode:      stripe.String(string(stripe.CheckoutSessionModeSubscription)),
+		Customer: workspace.StripeCustomerID,
+		SubscriptionData: &stripe.CheckoutSessionSubscriptionDataParams{
+			Items: newSubItems,
+		},
+		Mode: stripe.String(string(stripe.CheckoutSessionModeSubscription)),
 	}
 	checkoutSessionParams.AddExtra("allow_promotion_codes", "true")
 
