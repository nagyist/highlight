--- conflicted
+++ resolved
@@ -211,15 +211,9 @@
 			return nil, false, e.Wrap(err, fmt.Sprintf("error querying error group by ID: %d", *errorGroupID))
 		}
 	}
-<<<<<<< HEAD
-	_, err = r.isAdminInOrganizationOrDemoOrg(ctx, errorGroup.OrganizationID)
+	_, err = r.isAdminInProjectOrDemoProject(ctx, errorGroup.ProjectID)
 	if err != nil {
-		return errorGroup, false, e.Wrap(err, "error validating admin in organization")
-=======
-	_, err := r.isAdminInProjectOrDemoProject(ctx, errorGroup.ProjectID)
-	if err != nil {
-		return nil, e.Wrap(err, "error validating admin in project")
->>>>>>> ecf7ddbe
+		return errorGroup, false, e.Wrap(err, "error validating admin in project")
 	}
 	return errorGroup, true, nil
 }
