--- conflicted
+++ resolved
@@ -47,14 +47,11 @@
      * @deprecated with replacement by `consumeError` for an in-app stacktrace.
      */
     error: (message: string, payload?: { [key: string]: string }) => void;
-<<<<<<< HEAD
-=======
     /**
      * Calling this method will report an error in Highlight and map it to the current session being recorded.
      * A common use case for `H.error` is calling it right outside of an error boundary.
      * @see {@link https://docs.highlight.run/docs/error-handling} for more information.
      */
->>>>>>> 5b44f4dd
     consumeError: (
         error: Error,
         message?: string,
